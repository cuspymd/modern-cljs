# Tutorial 20 - Learn by Contributing (Part 1)

In the [previous tutorial][1] we described a couple of approaches for
surviving while living on the edge of a continuosly changing CLJ/CLJS
libs used as dependencies in our projects.

We ended up by publishing to [Clojars][2] a set of four
[Shoreleave][3] libs which the `modern-cljs` project directly or
indirectly depended on.

This way you may become collaborative with the CLJ/CLJS communities
and, at the same time, indipendent from someone else's decision to
merge or refuse your pull requests.

In this tutorial we're getting back to CLJS and trying to be
collaborative as well while learning how to use the [Enfocus][4] lib.

## Introduction

In the [Tutorial 14 - Its better to be safe than sorry (Part 1)][5] we
introduced the [Enlive][6] server side templating system. Then, in the
[Tutorial 17 - Enlive by REPLing][7] we injected into the `Enlive`
templating system the input validators for the `Shopping Calculator`
form.

In this tutorial we're going to introduce the [Enfocus][4] lib which
is a DOM manipulation and templating library for ClojureScript
inspired by [Enlive][6]. This claim is interesting enough for who,
like me, is so obsessed by the DRY principle and envisions the
opportunity to share some code between the `Enlive` server side CLJ
code and the `Enfocus` client side CLJS code.

## Preamble

In the [Tutorial 9 - DOM Manipulation][8] we used the [Domina][9] lib
to manipulate the DOM of the `Shopping Calculator` in reaction to the
events triggered by the user interation with the browser.

Then, in the subsequent tutorials, even if we augumented the `Shopping
Calculator` sample by adding to it a bit of Ajax and by preparing both
the input validators and the corresponding unit tests, we missed to
merge those validators in the CLJS client side code.

To fill this gap, we could just extend the CLJS client side code
already implemented by using the [Domina][9] lib, but we want to
investigate the eventuality of sharing some code with the
corresponding server side code and we'll give a try to [Enfocus][4].

## Living on the edge with Enfocus

We'll discuss the `"2.0.0-SNAPSHOT"` relase of `Enfocus` because
[Creighton Kirkendall][10], the author of the lib, is currently on the
way to publish the next stable release which is more evoluted than the
current `"1.0.1"`.

By taking a look at the [Enfocus repo][4] there are few things to note
about it:

* first, the directories layout for the project is not so usual;
* second, it does not use the [clojurescript.test][11] lib by the
  great [Chas Emerick][12] to implement the lib unit testing;
* third, due to the necessity to serve *legacy* code in production,
  most of its dependencies and plugins are outdated.

It seems to be a perfect opportunity to be collaborative with
[Creighton Kirkendall][10] by helping him in improving his very
interesting and promising lib.

## Clone and branch

Let's start by cloning and branching the `Enfocus`
repo.

```bash
cd ~/dev
git clone https://github.com/ckirkendall/enfocus.git
cd enfocus
<<<<<<< HEAD
=======
# add the upstream repo
git remote add upstream https://github.com/ckirkendall/enfocus.git
# create the upgrade branch
>>>>>>> b4710962
git checkout -b tutorial-20
```

`Enfocus` has two main directories, `project` and `testing`. At the
moment we do not care about the `testing` directory, because we'll
later try to introduce the [clojurescript.test][11] lib for unit
testing and we'll focus our attention on the `project` directory only.

## Separation on concerns - Step 1

Take a look at the `project` directory.

```bash
tree project/
project/
├── cljs-src
│   └── enfocus
│       ├── core.cljs
│       ├── effects.cljs
│       ├── events.cljs
│       ├── html
│       │   └── test-grid.html
│       ├── macros.clj
│       └── testing.cljs
├── cljx-src
│   └── enfocus
│       └── enlive
│           └── syntax.cljx
└── project.clj

6 directories, 8 files
```

Now take a look at an almost *standard* directories layout of a
fictional CLJ/CLJS mixed project. I call it almost *standard*, because
it directly extends the default directories layout created by the
`lein new any-project` command.

```bash
tree
.
├── LICENSE
├── README.md
├── dev-resources
│   └── public
│       ├── css
│       ├── js
│       └── test.html
├── doc
│   └── intro.md
├── project.clj
├── resources
│   └── public
│       ├── css
│       ├── index.html
│       └── js
├── src
│   ├── clj
│   │   └── any_project
│   │       └── core.clj
│   ├── cljs
│   │   └── any-project
│   │       └── core.cljs
│   └── cljx
│       └── annotated.cljx
└── test
    ├── clj
    │   └── any_project
    │       └── core_test.clj
    └── cljs
        └── any-project
            └── core_test.cljs
20 directories, 11 files
```

As you see, this *quasi standard* directories layout for a CLJ/CLJS
mixed project tries to keep separated from each other every type of
code (e.g. `clj` vs `cljs` vs `cljx`) and their scope too (e.g. `src`
vs `test`).

It even keeps separated the static resources from the code
(i.e. `resources` vs. `src`) and the development resources from the
production resources (e.g. `dev-resources` vs `resources`).

Our first contribution to the `Enfocus` project will be to normalize
its directories layout by using the above directories layout as a
reference.

> NOTE 1: `Enfocus` is not a true CLJ/CLJS mixed project. It just
> happens that it defines few macros in the `macros.clj` file. As you
> know this is one of the main differences between CLJ and CLJS and
> the CLJS macros have to be evaluted by the CLJ compiler at
> compile-time.

### Moving stuff around

Let's modify the `Enfocus` directories layout by beeing more observant
of the separation of concerns principle.

```bash
cd ~/dev/enfocus/project
mkdir -p src/{clj,cljs}
mkdir -p test/{clj,cljs}
mkdir -p resources/public/{css,js}
mv cljs-src/enfocus src/cljs
mv cljx-src/enfocus src/clj
mv src/clj/enfocus/enlive/syntax.cljx src/clj/enfocus/enlive/syntax.clj
mv src/cljs/enfocus/macros.clj src/clj/enfocus/
rm -rf cljs-src cljx-src
```

> NOTE 2: At the moment we did not created the `dev-resources`
> directory. Being `Enfocus` a CLJS lib, its static resoruces for unit
> testing purpouse should not be parked in the `resources`
> directory. We'll take care of that later.

The above commands first created the needed *standard* directories,
then moved the CLJ code under the `src/clj` directory and the CLJS
code under the `src/cljs` directory. Next we changed the file
extension of `syntax` file from `cljx` to `clj` and finally deleted
the original `cljs-src` and `cljx-src` directories.

The reason why we did not createe a `src/cljx` directory and moved
instead the `cljx-src/enfocus` directory to the `src/clj` one, is
strictly related to a simple observation of the `syntax.clj` source
code:

> `syntax.cljx` does not contain any feature annotation and the two
> generated `syntax.clj` and `syntax.cljs` files will be identical to
> it. In such a case we say that the source code is *portable* from
> CLJ to CLJS and viceversa without any intervention.

As said in the
[Tutorial 16 - It's better to be safe than sorry (part 3)][14], I
always prefer to use the [:crossovers][15] setting of the
[lein-cljsbuild][16] plugin when I need to share a *portable* CLJ/CLJS
code and to use the [cljx][17] plugin by [Kevin Lynagh][18] only when
I have to deal with *annotaded* code *ported* from CLJ to CLJS or
viceversa.

> NOTE 3: It's my opinion that the only exception to this rule is when
> you have to deal with both *portable* and *ported* codebase. In such
> a case you can use the `cljx` pluing only, and save some typing in
> the `:clsjbuild` configuration. But you loose the explicit
> distintion between *portable* and *ported* codebase. For this reason
> in the `modern-cljs` series we used both the `:crossovers` setting
> and the `:cljx` plugin.

### Keep moving

The `html` directory now laying in the `src/cljs` path has nothing to
do with the CLJS codebase and the name of the `testing.cljs` file is
suspicious as well: if you take a look at it you'll see testing code
only.

As said, we are preparing the field for substituting the original
`Enfocus` testing code with correspondent unit tests based on the
[clojurescript.test][11] lib and we're going to move them away from
the `src/cljs` codebase by parking them into a `temp` directory for
later reference.

```bash
mkdir -p temp/enfocus
mv src/cljs/enfocus/testing.cljs temp/enfocus/
mv src/cljs/enfocus/html temp/enfocus/
```

### Reflect the changes in the project.clj

The new directories layout needs now to be reflected in the
`project.clj` file as follows.

```clj
(defproject enfocus "2.0.1-SNAPSHOT"
  ...
  :source-paths ["src/clj"]
  :test-paths ["test/clj"]
  ...
  :plugins [[lein-cljsbuild "0.3.0"]]
  :hooks [leiningen.cljsbuild]

  :cljsbuild
  {:crossovers [enfocus.enlive.syntax]

   :builds
   [{:builds nil,
     :source-paths ["src/cljs" "test/cljs"]
     ...}]})
```

> NOTE 4: For logistic reasons we updated the `Enfocus` semantic version
> to the `"2.0.1-SNAPSHOT"`. Considering that we're going to touch only
> its directories layout and its `project.clj` configuration, we
> incremented the `patch` number only.

The `:source-paths` setting for CLJ codebase is now set to read CLJ
files only. We also added the `:test-paths` setting to host CLJ unit
testing code, just in case we had later to take care of it.

Next we hooked the `cljsbuild` subtasks to the lein tasks and
substituted the `cljx` plugin and its `:cljx` configuration rules with
the corresponding `:crossovers` option, which is set to the
`enfocus.enlive.syntax` *portable* namespace.

Finally, we set the `:source-paths` for CLJS codebase to read CLJS
files only from the `src/cljs` path and from the `test/cljs` path in
preparation for unit testing.

### Light the fire

Let's see if the project is still compiling as expected.

```bash
lein do clean, compile
Deleting files generated by lein-cljsbuild.
Compiling ClojureScript.
Compiling "../testing/resources/public/cljs/enfocus.js" from ["src/cljs"]...
Successfully compiled "../testing/resources/public/cljs/enfocus.js" in 8.145292 seconds.
```

Not bad. The succeded compilation is not something to count on. It is
not even testable at the moment, because there are no unit tests in
the `test/cljs" path to be executed.

## Separation of concerns: step 2

In the previous paragraph we separated the concern about CLJ codebase
from the concern about CLJS codebase.  By moving the `testing.cljs`
file and the `html` directory away from the `src/cljs/enfocus` path,
we also started to separate the concern about the `Enfocus` lib `in
se` from the concern about its testing code.

That said, the `:cljsbuild` build setting is still saving the emitted
JS file in the old `testing` directory. Let's work on that too.

### Keep moving

First we want to move the `testing` directory under the `project/temp`
temporary directory to keep it as a reference for later testing code
implementation.

```bash
lein clean # delete the generated `enfocus.js` before moving its containing directory
mv ../testing temp/
```

We now need to reflect this move in the `:builds` section of the
`project.clj` file by deleting the `:output-dir` setting and changing
the `:output-to` setting to the `"resources/public/js/enfocus.js"`
JS file.

```bash
(defproject enfocus "2.0.1-SNAPSHOT"
  ...
  :cljsbuild
  {...
   :builds
   [{...
     :compiler
     {:output-to "resources/public/js/enfocus.js"
      ...}}]})
```

### Last move before step ahead

By having moved everything to the `project` directory of the `Enfocus`
repo, we can now move all the `project` directory content one level
down.

```bash
cd ..
mv project/* .
rm -rf project
```

Here is the obtained directories layout.

```bash
tree
.
├── README.textile
├── project.clj
├── resources
│   └── public
│       ├── css
│       └── js
├── src
│   ├── clj
│   │   └── enfocus
│   │       ├── enlive
│   │       │   └── syntax.clj
│   │       └── macros.clj
│   └── cljs
│       └── enfocus
│           ├── core.cljs
│           ├── effects.cljs
│           └── events.cljs
├── temp
│   ├── enfocus
│   │   ├── html
│   │   │   └── test-grid.html
│   │   └── testing.cljs
│   └── testing
│       ├── project.clj
│       ├── resources
│       │   └── public
│       │       ├── css
│       │       │   └── test.css
│       │       ├── templates
│       │       │   ├── template1.html
│       │       │   └── test-grid.html
│       │       └── test.html
│       └── src
│           └── enfocus
│               └── ring.clj
└── test
    ├── clj
    └── cljs

23 directories, 15 files
```

### Light the fire

Let's see if the project is still compiling as expected.

```bash
lein do clean, compile
Deleting files generated by lein-cljsbuild.
Compiling ClojureScript.
Compiling "resources/public/js/enfocus.js" from ["src/cljs"]...
Successfully compiled "resources/public/js/enfocus.js" in 7.742492 seconds.
```
Not bad. If you're curious about where `lein` is parking all the files
generated by the compilation task, here the layout of the `target` and
the `resources` directories.

```bash
tree target/ resources/
target/
├── cljsbuild-compiler-0
│   ├── cljs
│   │   ├── core.cljs
│   │   └── core.js
│   ├── clojure
│   │   ├── string.cljs
│   │   └── string.js
│   ├── domina
│   │   ├── css.cljs
│   │   ├── css.js
│   │   ├── support.cljs
│   │   ├── support.js
│   │   ├── xpath.cljs
│   │   └── xpath.js
│   ├── domina.cljs
│   ├── domina.js
│   └── enfocus
│       ├── core.js
│       ├── effects.js
│       ├── enlive
│       │   └── syntax.js
│       └── events.js
└── cljsbuild-crossover
    └── enfocus
        └── enlive
            └── syntax.cljs
resources/
└── public
    ├── css
    └── js
        └── enfocus.js

12 directories, 18 files
```

> NOTE 5: The `cljsbuild` plugin generates the `syntax.cljs` file in
> the default `cljsbuild-crossover` directory. This directory is
> silently added to the `:source-paths` setting of the build for
> emitting the `syntax.js` JS file. The `syntax.js` file is then
> passed, as all the others JS files produced by the CLJS compiler, to
> the Google Closure Compiler for producing the final `enfocus.js` JS
> file. The optimization level of the final `enfocus.js` JS file
> depends on the `:optimizations` value configured in the `:compiler`
> setting.

## Update dependencies and plugins

Now that the directories layout is more consistent with the
*augumented default lein template*, we can focus our attention on
upating the `Enfocus` dependencies and plugins references.

### Upgrade to lein-cljsbuild `"0.3.4"`

The latest current available [lein-cljsbuild][16] plugin release is
the `"0.3.4"`. 

Starting from the `"0.3.3"` release of `lein-cljsbuild` plugin warns
you when you do not specify a CLJS dependency in your project and
implicitly downloads the `"0.0-1859"` CLJS release which, in turn,
requires the CLJ `"1.5.1"` release.  The `"0.3.4"` release also
requires a `lein` release `"2.1.2"` or higher.

> NOTE 6: Being CLJS a very young language, it's very frequently
<<<<<<< HEAD
> updated. The latest available CLJS release at the moment of this
> writing is the `"0.0-1856"`.
=======
> updated. The latest available CLJS release which is compatible with
> the `modern-cljs` project at the moment of this writing was the
> `"0.0-1847"`.
>>>>>>> b4710962

Wow, four changes in one shot to be edited in the `project.clj` file.

```clj
(defproject enfocus "2.0.1-SNAPSHOT"
  ...
  :min-lein-version "2.1.2"
  ...
  :dependencies [[org.clojure/clojure "1.5.1"]
                 [org.clojure/clojurescript "0.0-1847"]
                 ...]

  :plugins [[lein-cljsbuild "0.3.4"]]
  ...)
```

### Add more CLJS optimizations

There is still one thing to be improved in the `project.clj`. As we
learnt from the [Tutorial 7 - Being doubly aggressive][20] which I
suggest you to review, CLJS offers 4 different compiler optimizations:

* `:none` (we are not going to use it)
* `:whitespace`
* `:simple`
* `:advanced`

Actually, the `project.clj`'s `:builds` setting uses the `whitespace`
optimization only. We want to be sure that `Enfocus` works with any
optimization level, because we can't anticipate how this `lib` will be
used in a someone else's CLJS project.

When you have more builds to your `:builds` settings and you want to
name them, you need to change its value from a vector to a map as
follows:

```clj
(defproject enfocus "2.0.1-SNAPSHOT"
  ...
  :cljsbuild
  {...
   :builds {:whitespace
            {:source-paths ["src/cljs" "test/cljs"]
             :compiler
             {:output-to "resources/public/js/whitespace.js"
              :optimizations :whitespace
              :pretty-print true}}

            :simple
            {:source-paths ["src/cljs" "test/cljs"]
             :compiler
             {:output-to "resources/public/js/simple.js"
              :optimizations :simple
              :pretty-print false}}

            :advanced
            {:source-paths ["src/cljs" "test/cljs"]
             :compiler
             {:output-to "resources/public/js/advanced.js"
              :optimizations :advanced
              :pretty-print false}}}})
```

We now have three CLJS builds, one for each optimization level:

* `:whitespace`: emits the `resources/public/js/whitespace.js`
  JS file;
* `:simple`: emits the `resources/public/js/simple.js` JS file;
* `:advanced`: emits the `resources/public/js/advanced.js` JS
  file.

### Light the fire

Let's see if the project is still compiling as expected for each
optimization level.

```bash
lein do clean, compile
Deleting files generated by lein-cljsbuild.
Compiling ClojureScript.
Compiling "resources/public/js/simple.js" from ["src/cljs" "test/cljs"]...
Successfully compiled "resources/public/js/simple.js" in 17.844951 seconds.
Compiling "resources/public/js/advanced.js" from ["src/cljs" "test/cljs"]...
Successfully compiled "resources/public/js/advanced.js" in 8.713793 seconds.
Compiling "resources/public/js/whitespace.js" from ["src/cljs" "test/cljs"]...
Successfully compiled "resources/public/js/whitespace.js" in 3.366037 seconds.
```

Good. It works.

> NOTE 7: Take into account that once you hook `cljsbuild` subtasks to
> `lein` tasks, if you want to compile a named `cljsbuild` build
> (e.g. `whitespace`) you can't pass its name to the `lein compile`
> task. You have to use the `lein cljsbuild once whitespace` or `lein
> cljsbuild auto whitespace` commands.  `

> ```bash
> lein do clean, cljsbuild once whitespace
> Deleting files generated by lein-cljsbuild.
> Compiling ClojureScript.
> "resources/public/js/whitespace.js" from ["src/cljs" "test/cljs"]...
> Successfully compiled "resources/public/js/whitespace.js" in 10.414104 seconds.
> ```

## Enter clojurescript.test

At the moment there are no clear winners for unit testing CLJ code,
even if the [clojure.test][21] lib is included with the CLJ core. The
scenario for unit testing CLJS codebase is even more fragmented and
questionable, which is a PITA for all of us as CLJ/CLJS developers.

I would love to not waste my time in learning a new CLJ/CLJ lib by
having first to learn its project structure and/or its unit testing
approaches on both sides of the border.

The CLJ/CLJS programming languages already requires enough efforts for
switching our minds up side down in order to afford such a unit
testing fragmentation and uncertainty as well.

In few previous tutorials of the series we introduced and used
[clojure.test][21] and [clojurescript.test][11] libs for our unit
testing purpouse.

Aside from any expressivity considerations about `clojure.test` and
`clojurescript.test` libs, which I'm not going to discuss in this
context, the only reason I decided to use them depends on the fact
that they allow me to share unit testing API and the same unit tests
code for both CLJ and CLJS codebase. To me this reason alone is enough
to make a choice.

Enough words. Let's step ahead by introducing the `clojurescript.test`
lib for testing the `Enfocus` lib.

If you don't remember how to setup unit testing with
[clojurescript.test][11] I strongly suggest to review the
[Tutorial 16 - It's better to be safe than sorry (part 3)][22] of this
series. In this tuorial we're working a little bit faster and without
explaining every single detail.

In a previous paragraph we already created the `test/clj` and
`test/cljs` directories for hosting the CLJ and CLJS unit tests.

We now need to install the `phantomsjs` headless browser and configure
the `:test-commands` setting in the `:cljsbuild` section of the
`project.clj` file [as we did][24] in the context of the `modern-cljs`
project.

> NOTE 8: Unfortunately, AFIK, there is no way to add `phantomjs` as a
> dependency in a project. This means that you have to donwload and
> install it apart from the project itself.

The table is now set and can now modify the `project.clj` by adding
the [clojurescript.test][11] lib and the `:test-commands` setting.

```clj
(defproject enfocus "2.0.1-SNAPSHOT"
  ...
  :plugins [...
            [com.cemerick/clojurescript.test "0.1.0"]]
  ...
  :cljsbuild
  {...
   :test-commands {"whitespace"
                   ["phantomjs" :runner "resources/public/js/whitespace.js"]

                   "simple"
                   ["phantomjs" :runner "resources/public/js/simple.js"]

                   "advanced"
                   ["phantomjs" :runner "resources/public/js/advanced.js"]}})
```

As you see we added the `clojurescript.test` in the `:plugin` section
and a test command for each JS file emitted by each build.

> NOTE 9: At the moment we don't care about differentiating lein
> profiles. This is something we'll afford later.

### Light the fire

Let's see if the `Enfocus` lib is still able to compile as expected.

```bash
lein do clean, compile
Deleting files generated by lein-cljsbuild.
Compiling ClojureScript.
Compiling "resources/public/js/simple.js" from ["src/cljs" "test/cljs"]...
WARNING: set-print-fn! already refers to: cljs.core/set-print-fn! being replaced by: cemerick.cljs.test/set-print-fn! at line 252 file:/Users/mimmo/.m2/repository/com/cemerick/clojurescript.test/0.0.4/clojurescript.test-0.0.4.jar!/cemerick/cljs/test.cljs
WARNING: set-print-fn! already refers to: cljs.core/set-print-fn! being replaced by: cemerick.cljs.test/set-print-fn! at line 252 /Users/mimmo/devel/enfocus/target/cljsbuild-compiler-0/cemerick/cljs/test.cljs
Successfully compiled "resources/public/js/simple.js" in 44.950013 seconds.
Compiling "resources/public/js/advanced.js" from ["src/cljs" "test/cljs"]...
WARNING: set-print-fn! already refers to: cljs.core/set-print-fn! being replaced by: cemerick.cljs.test/set-print-fn! at line 252 file:/Users/mimmo/.m2/repository/com/cemerick/clojurescript.test/0.0.4/clojurescript.test-0.0.4.jar!/cemerick/cljs/test.cljs
WARNING: set-print-fn! already refers to: cljs.core/set-print-fn! being replaced by: cemerick.cljs.test/set-print-fn! at line 252 /Users/mimmo/devel/enfocus/target/cljsbuild-compiler-1/cemerick/cljs/test.cljs
Successfully compiled "resources/public/js/advanced.js" in 25.737024 seconds.
Compiling "resources/public/js/whitespace.js" from ["src/cljs" "test/cljs"]...
WARNING: set-print-fn! already refers to: cljs.core/set-print-fn! being replaced by: cemerick.cljs.test/set-print-fn! at line 252 /Users/mimmo/devel/enfocus/target/cljsbuild-compiler-2/cemerick/cljs/test.cljs
Successfully compiled "resources/public/js/whitespace.js" in 8.730157 seconds.
```

> NOTE 10: You [already know][27] about the above *WARNING* caused by the
> `clojurescript.test` lib.

Not bad, `Enfocus` is still compiling as expected. Even if we still
have to implement unit tests, we set everything in place.

> NOTE 11: If you issue the `lein test` command without having defined
> any CLJS unit test yet, you'll receive more error messages. To
> overcome this problem you can create a single CLJS unit test file
> (e.g. `test/cljs/enfocus/core-test.clj`) containing the
> corresponding namespace declaration and a failing unit test, just to
> remember at each run that the unit tests have to be implemented yet.
>
> ```clj
> (ns enfocus.core-test
>   (:require-macros [cemerick.cljs.test :as m :refer (is deftest)])
>   (:require [cemerick.cljs.test :as t]))
>
> (deftest empty-test
>   (is (= 0 1)))
>```

### Commit your work

We can now commit our work, but if you issue the `git status` command
it will not show you niether the addition of any created directory
which is still empty (see NOTE 12 below) and neither the `runners`
directory.

The latter is because of the presence of the `*.js` exclusion rule in
the `.gitignore` file.

```bash
...
*.js
testing/resources/public/cljs/
...
project/.lein-plugins
project/.generated
```

To adapt the `.gitignore` file to the new directories layout without
loosing the `runners/phantomjs.js` file, remove the `testing` and
`project` rules and modify the rule for the JS files as follows.

```bash
...
resources/public/js/*.js
...
```

You can naw safetly commit your work.

```bash
lein clean
git add .
git rm -r project testing
git commit -m "learn by contributing"
```

> NOTE 12: Git doesn't allow to add empty directories to a repo
> [without doing some tricks][25] and when you checkout the branch
> you'll not find those empty directories anymore (e.g. `test/clj` and
> `resorces`).  If you really want to track those directories right
> now without following the above trick, you can just `touch` a file
> for each empty directory and then issue the `git commit -am "touch
> few file to track empty directories"`.

## Final note

At the moment the changes proposed for `Enfocus` in this tutorial have
been kindly accepted by [Creighton Kirkendall][10] as "2.0.1-SNAPSHOT"
branch and he's working on implementing unit tests by using the newly
introduced `clojurescript.test`.

I don't suggest to immediately use it, because is just started and
still without any unit tests implemented yet.

Stay tuned for the next tutorial.

# Next Step - [Tutorial 21 - Learn by Contributing (Part 2)][26]

In the [next tutorial][26] we're going to adjust `Enfocus` for
packaging it in a `jar`. We'll then instrument it with the
`piggieback` lib, publish on `clojars` and we'll even use it as a
dependency in a very simple project to demonstrate that all the
changes we did are not affecting the `Enfocus` codebase which is still
working as expected.

# License

Copyright © Mimmo Cosenza, 2012-13. Released under the Eclipse Public
License, the same as Clojure.

[1]: https://github.com/magomimmo/modern-cljs/blob/master/doc/tutorial-19.md
[2]: https://clojars.org/
[3]: https://github.com/shoreleave
[4]: https://github.com/ckirkendall/enfocus
[5]: https://github.com/magomimmo/modern-cljs/blob/master/doc/tutorial-14.md
[6]: https://github.com/cgrand/enlive
[7]: https://github.com/magomimmo/modern-cljs/blob/master/doc/tutorial-17.md
[8]: https://github.com/magomimmo/modern-cljs/blob/master/doc/tutorial-09.md
[9]: https://github.com/levand/domina
[10]: https://github.com/ckirkendall
[11]: https://github.com/cemerick/clojurescript.test
[12]: https://github.com/cemerick
[13]: https://help.github.com/articles/fork-a-repo
[14]: https://github.com/magomimmo/modern-cljs/blob/master/doc/tutorial-16.md#no-black-magic
[15]: https://github.com/emezeske/lein-cljsbuild/blob/master/doc/CROSSOVERS.md
[16]: https://github.com/emezeske/lein-cljsbuild
[17]: https://github.com/lynaghk/cljx
[18]: https://github.com/lynaghk
[19]: https://github.com/swannodette
[20]: https://github.com/magomimmo/modern-cljs/blob/master/doc/tutorial-07.md
[21]: https://github.com/clojure/clojure/blob/master/src/clj/clojure/test.clj
[22]: https://github.com/magomimmo/modern-cljs/blob/master/doc/tutorial-16.md
[23]: http://phantomjs.org/
[24]: https://github.com/magomimmo/modern-cljs/blob/master/doc/tutorial-16.md#instructing-lein-cljsbuild-about-phantomjs
[25]: http://stackoverflow.com/questions/115983/how-do-i-add-an-empty-directory-to-a-git-repository
[26]: https://github.com/magomimmo/modern-cljs/blob/master/doc/tutorial-21.md
[27]: https://github.com/magomimmo/modern-cljs/blob/cda20296ab8008ada32fb879c4d8fadc50357f59/doc/tutorial-18.md#step-3---run-the-brepl<|MERGE_RESOLUTION|>--- conflicted
+++ resolved
@@ -75,12 +75,6 @@
 cd ~/dev
 git clone https://github.com/ckirkendall/enfocus.git
 cd enfocus
-<<<<<<< HEAD
-=======
-# add the upstream repo
-git remote add upstream https://github.com/ckirkendall/enfocus.git
-# create the upgrade branch
->>>>>>> b4710962
 git checkout -b tutorial-20
 ```
 
@@ -484,14 +478,8 @@
 requires a `lein` release `"2.1.2"` or higher.
 
 > NOTE 6: Being CLJS a very young language, it's very frequently
-<<<<<<< HEAD
 > updated. The latest available CLJS release at the moment of this
 > writing is the `"0.0-1856"`.
-=======
-> updated. The latest available CLJS release which is compatible with
-> the `modern-cljs` project at the moment of this writing was the
-> `"0.0-1847"`.
->>>>>>> b4710962
 
 Wow, four changes in one shot to be edited in the `project.clj` file.
 
