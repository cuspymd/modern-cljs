# Tutorial 12 - Don't Repeat Yourself

In the [last tutorial][1] we implemented a very crude server-side
validator for the Login Form which exercises the same kind of
syntactic rules previously implemented on the client-side.

One of our long term objectives is to eliminate any code duplication
from our web applications.  That's like saying that we want to stay as
compliant as possible with the Don't Repeat Yourself (DRY) principle.

## Preamble

If you want to start working from the end of the [previous tutorial][1],
assuming you've [git][21] installed, do as follows.

```bash
git clone https://github.com/magomimmo/modern-cljs.git
cd modern-cljs
git checkout se-tutorial-11
```

# Introduction

In this tutorial of the *modern-cljs* series we're going to respect the
DRY principle while adhering to the progressive enhancement
strategy. Specifically, we'll try to exercise both the DRY principle and
the progressive enhancement strategy in one of the most relevant contexts
in developing a web application: the form fields validation.

Start by writing down few technical intermediate requirements to solve
this problem space. We need to:

* select a good server-side validator library
* verify its portability from CLJ to CLJS
* port the library from CLJ to CLJS
* define a set of validators to be shared between the server and the
  client code
* exercise the defined validators on the server and client code.

That's a lot of work to be done for a single tutorial. Take your time
to follow it step by step.

# The selection process

If you search GitHub for a CLJ validator library you'll find quite a
large number of results, but if you restrict the search to CLJS
libraries only, you currently get just one result: [Valip][2].

> NOTE 1: The above assertion is no longer true. In winter 2012, when I
> wrote the first edition of this series of tutorials, there were
> almost no CLJS form validators. Today, thanks to the awesome efforts
> of the CLJ/CLJS community, the problem has became the opposite:
> there are many of them to choose from.  That said, I decided to keep
> using the `valip` library in the series because it still has
> valuable lessons.

[Valip][2] has been forked from the [original CLJ Valip][3] to make it
portable to the CLJS platform. This is already a good result by
itself, because it demonstrates that we share our long term objective
with someone else. If you then take a look at the owners of those two
Github repos, you'll discover that they are two of the most prolific
and active clojure-ists: [Chas Emerick][4] and [James Reeves][5]. I'm
happy that the motto *Smart people think alike* was true.

You will eventually search for other CLJ validator libraries. For the
moment, by following the Keep It Simple, Stupid
([KISS](https://en.wikipedia.org/wiki/KISS_principle)) pragmatic
approach, stay with the [Valip][2] library which already seems to
satisfy the first three intermediate requirements we just listed in
the introduction: its quality should be guaranteed by the quality of
its owners and it already runs on both CLJ and CLJS.

# The server side validation

Let's start by using `valip` on the server-side first. `valip` usage is
dead simple and well documented in the [readme][6] file which I
encourage you to read.

First, `valip` provides you a `validate` function from the `valip.core`
namespace. It accepts a map and one or more vectors. Each vector
consists of a key, a predicate function and an error string, like so:

```clojure
(validate {:key-1 value-1 :key-2 value-2 ... :key-n value-n}
  [key-1 predicate-1 error-1]
  [key-2 predicate-2 error-2]
  ...
  [key-n predicate-n error-n])
```

To keep things simple, we are going to apply the `valip` lib to our
old `Login Form` sample. Here is a possible `validate` usage for the
`loginForm` input elements:

```clj
(validate {:email "you@yourdomain.com" :password "weak1"}
  [:email present? "Email can't be empty"]
  [:email email-address? "Invalid email format"]
  [:password present? "Password can't be empty"]
  [:password (matches *re-password*) "Invalid password format"])
```

As you can see, you can attach one or more predicates/functions to the
same key.  If no predicate fails, `nil` is returned. That's important
to remember when you'll exercise the `validate` function because it
could become misleading. If at least one predicate fails, a map of
keys to error values is returned. Again, to make things easier to
understand, suppose for a moment that the email value passed to
`validate` was not well formed and that the password was empty. You
would get a result like the following:

```clj
;;; a sample call
(validate {:email "zzzz" :password nil}
  [:email present? "Email can't be empty"]
  [:email email-address? "Invalid email format"]
  [:password present? "Password can't be empty"]
  [:password (matches *re-password*) "Invalid password format"])

;;; should returns

{:email ["Invalid email format"]
 :password ["Password can't be empty" "Invalid password format"]}
```

The value of each key in the error map is a vector, because the
`validate` function can catch more than one predicate failure for
each key. That's a very nice feature to have.

## User defined predicates and functions

Even though the `valip` library already provides, via the `valip.predicates`
namespace, a relatively wide range of portable and pre-defined
predicates and functions returning predicates, at some point you'll need
to define new predicates by yourself. `valip` makes this easy.

A predicate accepts a single argument and returns `true` or
`false`. Here is a sample from the `valip.predicates` namespace:

```clj
(defn present?
  [x]
  (not (string/blank? x)))
```

You can also write a function which returns a predicate. The returned predicate should
accept a single argument and return a boolean value as well. Again, here is a
sample from the `valip.predicates` namespace:

```clj
(defn matches
  [re]
  (fn [s] (boolean (re-matches re s))))
```

> NOTE 2: I personally consider the above `matches` definition as
> buggy. As you'll see in a subsequent tutorial specifically dedicated
> to `unit tests`, I always like to start testing functions from border
<<<<<<< HEAD
> cases. What happens when the passed argument `s` to the
> above anonymous function returned from `matches` is `nil`?
=======
> cases. In the above returned predicate, what happens when the 
> argument `s` is `nil`?
>>>>>>> a4872c9e
> 
> You'll get a `NullPointerException` on the JVM and an almost
> incomprehensible error on the JSVM.
> 
> A more defensive approach is to wrap the argument `s` with the `str`
> function:
> 
> ```clj
> (defn matches
>   [re]
>   (fn [s] (boolean (re-matches re (str s)))))
> ```

Nothing new for any clojure-ist who knows about HOF (Higher Order
Functions), but another nice feature to have in your hands.

`valip` even offers the `defpredicate` macro, which allows you to
easily compose new predicates returning a boolean value. Here is a
sample from `valip` itself.

```clj
(defpredicate valid-email-domain?
  "Returns true if the domain of the supplied email address has a MX DNS entry."
  [email]
  [email-address?]
  (if-let [domain (second (re-matches #".*@(.*)" email))]
    (boolean (dns-lookup domain "MX"))))
```

If you need to take some inspiration when defining your own predicates
and functions, use those samples as references.

## A doubt to be cleared

If there was one thing that did not excite me about the original
[valip][3] library, it was its dependency on a lot of java packages in
the `valip.predicates` namespace.

```clojure
(ns valip.predicates
  "Predicates useful for validating input strings, such as ones from a HTML
  form."
  (:require [clojure.string :as string]
            [clj-time.format :as time-format])
  (:import
    [java.net URL MalformedURLException]
    java.util.Hashtable
    javax.naming.NamingException
    javax.naming.directory.InitialDirContext
    [org.apache.commons.validator.routines IntegerValidator
                                           DoubleValidator]))
```

This is not a suprise if you take into account that it was made more
than five years ago, when CLJS was floating around in just a few
clojure-ist minds.

The surprise is that Chas Emerick chose it a couple of years later,
when CLJS had already been reified from a very smart idea into a
programming language. So, if the original [valip][3] library was so
dependent on the JVM, why would Chas Emerick chose it over other,
less-compromised CLJ validation libraries? Maybe the answer is just
that the predefined predicates and functions were confined to the
`valip.predicates` namespace and most of them were easily redefinable
in portable terms.

## Something new to take into account

Even if Chas Emerick made a great work by rewriting the `valip` lib in
such a way that you could use it from CLJ or from CLJS, at those time
the so called
[`Features Expression Problem`](http://dev.clojure.org/display/design/Feature+Expressions)
was still to be solved in CLJ/CLJS.

You had two workarounds to use a portable (or almost
portable) CLJ/CLJS lib:

* use the
  [`:crossover`](https://github.com/emezeske/lein-cljsbuild/blob/a627aeaf797f77bea7aebd6fb8c594852b3c156a/doc/CROSSOVERS.md#sharing-code-between-clojure-and-clojurescript-deprecated)
  option of the the
  [`lein-cljsbuild` plugin](https://github.com/emezeske/lein-cljsbuild)
  for [`leiningen`][23], which is now deprecated;
* use the [lein-cljx](https://github.com/lynaghk/cljx) leiningen
  plugin, which added other complexity to the already complex enough
  `project.clj` declaration and it's now deprecated as well.

> NOTE 3: in this second edition of the `modern-cljs` series of
> tutorials I made the choice of using the `boot` building tools instead
> of the more standard `leiningen` one. There are two main reasons for
> that:
> 
> * the `build.boot` is shorter/simpler than the corresponding
>   `project.clj` when adding `CLJS` stuff;
> * you can run everything in a single JVM instance.

Starting with the `1.7.0` release, Clojure offers a new way to solve
the above Feature Expression Problem. I'm not going to explain it
right now. I'm only mentioning it now because I rewrote the
[`valip`](https://github.com/magomimmo/valip/tree/0.4.0-SNAPSHOT) library
using the new feature in such a way that we can use it
inside this tutorial without needing the above
complexities.

## Add valip dependency

As usual when using a new lib, the first thing to be done is to add it
to the `dependencies` section of the project contained in the
`build.boot` build file.

```clj
(set-env!
 ...
 :dependencies '[...
                 [org.clojars.magomimmo/valip "0.4.0-SNAPSHOT"]
                 ])
...
```

## Start the IFDE

You already know. I always like to work in a live environment. So
start the IFDE

```bash
cd /path/to/modern-cljs
boot dev
...
Elapsed time: 19.288 sec
```

and visit the [Login Form](http://localhost:3000/index.html).

Start the `REPL` as well, but refrain yourself from starting the bREPL
on top of it, because at the moment we're going to work on the
server-side only (i.e. CLJ).

```bash
# from a new terminal
cd /path/to/modern-cljs
boot repl -c
...
boot.user=>
```

## REPLing with valip

Require both `valip.core` and `valip.predicates` namespaces from
`valip`:

```clj
(use 'valip.core 'valip.predicates)
```

Test the `validate` form we cited above:

```clj
boot.user> (validate {:email "you@yourdomain.com" :password "weak1"}
                     [:email present? "Email can't be empty"]
                     [:email email-address? "Invalid email format"]
                     [:password present? "Password can't be empty"]
                     [:password (matches #"^(?=.*\d).{4,8}$") "Invalid password format"])
nil
```

As you see it correctly returns `nil` because both the passed `email`
and `password` strings satisfy the validation tests.

Let's see few others failing cases:

```clj
boot.user> (validate {:email nil :password nil}
                     [:email present? "Email can't be empty"]
                     [:email email-address? "Invalid email format"]
                     [:password present? "Password can't be empty"]
                     [:password (matches #"^(?=.*\d).{4,8}$") "Invalid password format"])
{:email ["Email can't be empty" "Invalid email format"], :password ["Password can't be empty" "Invalid password format"]}
```

There we passed a `nil` value for both the `email` and `password`
arguments and the `validate` function returns a `map` containing the
error massages for both the `:email` and `:password` keys.

```clj
boot.user> (validate {:email "you@yourdomain.com" :password nil}
                     [:email present? "Email can't be empty"]
                     [:email email-address? "Invalid email format"]
                     [:password present? "Password can't be empty"]
                     [:password (matches #"^(?=.*\d).{4,8}$") "Invalid password format"])
{:password ["Password can't be empty" "Invalid password format"]}
```

There we passed a well formed `email` and a `nil` `password`
arguments. The returned `map` contains the `:password` key/value pair
only, because the `email` satisfies the validation predicates.

```clj
boot.user> (validate {:email nil :password "weak1"}
                     [:email present? "Email can't be empty"]
                     [:email email-address? "Invalid email format"]
                     [:password present? "Password can't be empty"]
                     [:password (matches #"^(?=.*\d).{4,8}$") "Invalid password format"])
{:email ["Email can't be empty" "Invalid email format"]}
```

There we passed a void `mail` and and a `password` that matches the
used regex. So the return `map` contains the `:email` key only.

```clj
boot.user> (validate {:email "bademail@baddomain" :password "weak1"}
                     [:email present? "Email can't be empty"]
                     [:email email-address? "Invalid email format"]
                     [:password present? "Password can't be empty"]
                     [:password (matches #"^(?=.*\d).{4,8}$") "Invalid password format"])
{:email ["Invalid email format"]}
```

There we passed a bad `mail` and a valid `password` arguments. The
return `map` contains one message only for the bad `email` address.

```clj
boot.user> (validate {:email "you@yourdomain.com" :password "badpasswd"}
                     [:email present? "Email can't be empty"]
                     [:email email-address? "Invalid email format"]
                     [:password present? "Password can't be empty"]
                     [:password (matches #"^(?=.*\d).{4,8}$") "Invalid password format"])
{:password ["Invalid password format"]}
```

There we finally passed a nice `email` and an invalid `password`
arguments. The return `map` contains the message for the bad
`password` only.

OK, we are familiarized enough with the `validate` function. We can now
start coding in a source file.

## validators.clj

To follow at our best the principle of separation of concerns, let's
create a new namespace specifically dedicated to the Login Form fields
validations.

To do that, create the `login` subdirectory under the
`src/clj/modern_cljs/` directory and then create a new file named
`validators.clj`.

```bash
# from a new terminal
cd /path/to/modern-cljs
mkdir src/clj/modern_cljs/login
touch src/clj/modern_cljs/login/validators.clj
```

Open the newly create source file and declare the new
`modern-cljs.login.validators` namespace by requiring the needed
namespaces from the `valip` library we just added to the `build.boot`
build file.

```clj
(ns modern-cljs.login.validators
  (:require [valip.core :refer [validate]]
            [valip.predicates :refer [present? matches email-address?]]))
```

In the same file you now have to define the validators for the user
credential (i.e `email` and `password`). 

```clj
(def ^:dynamic *re-password* #"^(?=.*\d).{4,8}$")

(defn user-credential-errors [email password]
  (validate {:email email :password password}
            [:email present? "Email can't be empty."]
            [:email email-address? "The provided email is invalid."]
            [:password present? "Password can't be empty."]
            [:password (matches *re-password*) "The provided password is invalid"]))
```

As you see, we wrapped the above `validate` call inside a function
definition.

> NOTE 4: Again, to follow the separation of concerns principle, we
> moved here the *re-password* regular expression previously defined
> in the `login.clj` source file. Later you'll delete it from there.

> NOTE 5: `valip` provides the `email-address?` built-in predicate
> which matches the passed email value against an embedded regular
> expression. This regular expression is based on RFC 2822 and it is
> defined in the `valip.predicates` namespace. This is why we're not
> defining here the `*re-email*` regular expression as we did above
> with `*re-password*`.  Later, you'll delete the one previously
> defined in the `login.clj` source file.

So far, so good.

## Update login.clj

Open the `login.clj` file from the `src/clj/modern_cljs/` directory
and modify it as follows:

```clj
(ns modern-cljs.login
  (:require [modern-cljs.login.validators :refer [user-credential-errors]]))

(defn authenticate-user [email password]
  (if (boolean (user-credential-errors email password))
    (str "Please complete the form.")
    (str email " and " password
           " passed the formal validation, but we still have to authenticate you")))
```

Remember to delete anything else. As soon as you save the file,
everything get recompiled.

> NOTE 6: we could have returned more detailed messages from the
> validator result to the user. To maintain the same behaviour of the
> previous server-side login version we only return the **Please
> complete the form.** message when the user typed something wrong in
> the form fields.

I don't know about you, but even for such a small and stupid case, the
use of a validator library seems to be effective, at least in terms of
code clarity and readability.

Let's now interactively verify if the just-added validator is working
as expected.

Visit [Login page](http://localhost:3000/index.html) and repeat all
the interaction tests we executed in the
[latest tutorial][14]. Remember to first [disable the JS][25] of the
browser and eventually reload the page too.

When you submit the Login Form you should receive a `Please complete
the form` message anytime you do not provide the `email` and/or the
`password` values and anytime the provided values do not pass the
corresponding validation predicates.

When the provided values for the email and password input elements
pass the validator rules, you should receive a message looking like
the following: **me@me.com and weak1 passed the formal
validation, but we still have to authenticate you**.

So far, so good.

It's now time to see if we're able to use the `valip` portable library
on the client-side as well.

# Crossing the border

Before crossing the border between the server and the client sides,
let's take into account a very important new features added to the
Clojure `1.7.0` release: [`Reader Conditionals`][22].

> Reader Conditionals are a new capability to support portable code that
> can run on multiple Clojure platforms with only small changes. In
> particular, this feature aims to support the increasingly common case
> of libraries targeting both Clojure and ClojureScript.
> 
> Code intended to be common across multiple platforms should use a new
> supported file extension: ".cljc". When requested to load a namespace,
> the platform-specific file extension (.clj, .cljs) will be checked
> prior to .cljc.

The patched `valip` lib has been rewrote by using the above `Reader
Conditionals` new capability, which is the named CLJ/CLJS gave to the
solution of the `Feature Expression` problem.

The `modern-cljs.login.validators` namespace we just wrote is
currently hosted in the `src/clj` source directory of the project. It
required portable namespace from the `valip` patched lib and did not
use any expression available for the JVM platform only. 

What does that means? It means you can safely rename the file with the
`cljc` extension and move it under a new `src/cljc` source path
directory in the `build.boot` building file.

## src/cljc

Even though `boot` is so nice that it allows you to modify the `environment`
from the REPL with the `set-env!` function, the updating of the
`build.boot` file is one of the rare cases where I prefer to stop the
IFDE, make the changes and then restart it.

After having stopped IFDE:

* create the `src/cljc/modern_cljs/login` directory structure;
* move there the `validators.clj` source file by renaming it as
  `validators.cljc`;
* update the `:source-paths` section of the `build.boot` file by
  adding to its set the `src/cljc` path;
* start the IFDE again

The above steps are executed as follows:

```bash
cd /path/to/modern-cljs
mkdir -p src/cljc/modern_cljs/login
mv src/clj/modern_cljs/login/validators.clj src/cljc/modern_cljs/login/validators.cljc
rm -rf src/clj/modern_cljs/login
```

Now open the `build.boot` building file to update the `:source-paths`
environment variable:

```clj
(set-env!
 :source-paths #{"src/clj" "src/cljs" "src/cljc"}
 ...
 )
```

and finally restart IFDE and the REPL as well:

```bash
cd /path/to/modern-cljs
boot dev
...
Elapsed time: 23.658 sec
```

```bash
# from a new terminal
cd /path/to/modern-cljs
boot repl -c
...
boot.user=>
```

You're now ready to repeat yourself.

## A call for test automation?

Visit [Login page](http://localhost:3000/index.html) and repeat all
the interaction tests we executed in the
[latest tutorial][14]. Remember to first [disable the JS][25] of the
browser.

When you submit the Login Form you should receive a `Please complete
the form` message anytime you do not provide the `email` and/or the
`password` values and anytime the provided values do not pass the
corresponding validation predicates.

When the provided values for the email and password input elements
pass the validator rules, you should receive a message looking like
the following: **me@yme.com and weak1 passed the formal validation,
but we still have to authenticate you**.

Aside from the annoyance of having to repeat the interactive tests to
verify that everything is still working after the above refactoring,
the result is very good. But the magic has still to happen.

## The magic

Here we are. We reached the point. Let's see if the magic works.

You can now start the bREPL on top of the REPL we previously started:

```clj
boot.user=> (start-repl)
...
cljs.user=>
```

Do you want to see if the `valip` namespaces are available from the
CLJS as well? test them by interacting with some of the predicates.

```clj
cljs.user> (require '[valip.core :refer [validate]]
                    '[valip.predicates :refer [present? matches email-address?]])
nil
cljs.user> (present? nil)
false
cljs.user> (present? "")
false
cljs.user> (present? "weak1")
true
cljs.user> (email-address? "me@me.com")
true
```

WOW, that's impressive. Let's go on by trying the `validate`
expressions we previously tested the server side:

```clj
cljs.user> (validate {:email "you@yourdomain.com" :password "weak1"}
                     [:email present? "Email can't be empty"]
                     [:email email-address? "Invalid email format"]
                     [:password present? "Password can't be empty"]
                     [:password (matches #"^(?=.*\d).{4,8}$") "Invalid password format"])
nil
```

```clj
cljs.user> (validate {:email nil :password nil}
                     [:email present? "Email can't be empty"]
                     [:email email-address? "Invalid email format"]
                     [:password present? "Password can't be empty"]
                     [:password (matches #"^(?=.*\d).{4,8}$") "Invalid password format"])
{:email ["Email can't be empty" "Invalid email format"], :password ["Password can't be empty" "Invalid password format"]}
```

```clj
cljs.user> (validate {:email "you@yourdomain.com" :password nil}
                     [:email present? "Email can't be empty"]
                     [:email email-address? "Invalid email format"]
                     [:password present? "Password can't be empty"]
                     [:password (matches #"^(?=.*\d).{4,8}$") "Invalid password format"])
{:password ["Password can't be empty" "Invalid password format"]}
```

```clj
cljs.user> (validate {:email nil :password "weak1"}
                     [:email present? "Email can't be empty"]
                     [:email email-address? "Invalid email format"]
                     [:password present? "Password can't be empty"]
                     [:password (matches #"^(?=.*\d).{4,8}$") "Invalid password format"])
{:email ["Email can't be empty" "Invalid email format"]}
```

```clj
cljs.user> (validate {:email "bademail@baddomain" :password "weak1"}
                     [:email present? "Email can't be empty"]
                     [:email email-address? "Invalid email format"]
                     [:password present? "Password can't be empty"]
                     [:password (matches #"^(?=.*\d).{4,8}$") "Invalid password format"])
{:email ["Invalid email format"]}
```

```clj
cljs.user> (validate {:email "you@yourdomain.com" :password "badpasswd"}
                     [:email present? "Email can't be empty"]
                     [:email email-address? "Invalid email format"]
                     [:password present? "Password can't be empty"]
                     [:password (matches #"^(?=.*\d).{4,8}$") "Invalid password format"])
{:password ["Invalid password format"]}
```

Let's see if the `user-credential-errors` function we
defined in the `modern-cljs.login.validators` namespace is working
from the bREPL as well.

Require the namespace and then call the `user-credential-errors`
function:

```clj
cljs.user> (require '[modern-cljs.login.validators :refer [user-credential-errors]])
nil
```

```clj
cljs.user> (user-credential-errors nil nil)
{:email ["Email can't be empty." "The provided email is invalid."], :password ["Password can't be empty." "The provided password is invalid"]}
```

```clj
cljs.user> (user-credential-errors "bademail" nil)
{:email ["The provided email is invalid."], :password ["Password can't be empty." "The provided password is invalid"]}
```

```clj
cljs.user> (user-credential-errors "me@me.com" nil)
{:password ["Password can't be empty." "The provided password is invalid"]}
```

```clj
cljs.user> (user-credential-errors "me@me.com" "weak")
{:password ["The provided password is invalid"]}
cljs.user> (user-credential-errors "me@me.com" "weak1")
nil
```

WOW, I don't know about you, but anytime I see this magic at work, I
could kiss the CLJ/CLJS contributors one by one. No way that anybody
could convince me that there is something better than CLJ/CLJS on
the web planet.

## Back on Earth

OK, we had enough magic for now. Let's came back on Earth to update
the CLJS `modern-cljs.login` namespace by using this magic.

Open the `login.cljs` source file living in the `src/cljs/modern_cljs`
directory to start updating it while the IFDE is running:

```clj
(ns modern-cljs.login
  (:require [domina.core :refer [append!
                                 by-class
                                 by-id
                                 destroy!
                                 prepend!
                                 value
                                 attr]]
            [domina.events :refer [listen! prevent-default]]
            [hiccups.runtime]
            [modern-cljs.login.validators :refer [user-credential-errors]])
  (:require-macros [hiccups.core :refer [html]]))
```

There we updated the namespace declaration by adding the
`modern-cljs.login.validators` requirement containing the
`user-credential-errors` validator.

Then we have to update all the already defined functions by
substituting any previous validation with the new one.

```clj
(defn validate-email [email]
  (destroy! (by-class "email"))
  (if-let [errors (:email (user-credential-errors (value email) nil))]
    (do
      (prepend! (by-id "loginForm") (html [:div.help.email (first errors)]))
      false)
    true))
```

The modification is limited, but very representative of the objective we
have reached. Now we are just returning any email validation error and
passing the first of them to the `prepend!` function for manipulating
the DOM.

> NOTE 7: Here we used the `if-let` form. If you don't understand it,
> I strongly suggest you to search the web for their usage. Generally
> speaking, [ClojureDocs][17] and [Grimoire](http://conj.io/) are
> [good][13]
> [stop](http://conj.io/store/v1/org.clojure/clojure/1.7.0/clj/clojure.core/if-let/).

The next function to be reviewed is `validate-password`. As you can see,
the changes are almost identical.

```clj
(defn validate-password [password]
  (destroy! (by-class "password"))
  (if-let [errors (:password (user-credential-errors nil (value password)))]
    (do
      (append! (by-id "loginForm") (html [:div.help.password (first errors)]))
      false)
    true))
```

> NOTE 8: As an exercise, you can define a new function, named
> `validate-dom-element`, which extracts an abstraction from the
> `validate-email` and `validate-password` structure definition. It's
> just another application of the DRY principle. This could be the
> starting point of a CLJS validation library based on `defprotocol` and
> incorporating the CLJ/CLJS shared part of the validation: the data
> validation. A validation process could be seen as two parts process:
> the data validation part and the user interface rendering part. By
> separating the concerns you can even end up with something practical
> for the clojure-ist community.

Finally, we have to review the `validate-form` and the `init` functions as well.

```clj
(defn validate-form [evt email password]
  (if-let [{e-errs :email p-errs :password} (user-credential-errors (value email) (value password))]
    (if (or e-errs p-errs)
      (do
        (destroy! (by-class "help"))
        (prevent-default evt)
        (append! (by-id "loginForm") (html [:div.help "Please complete the form."])))
      (prevent-default evt))
    true))

(defn ^:export init []
  (if (and js/document
           (aget js/document "getElementById"))
    (let [email (by-id "email")
          password (by-id "password")]
      (listen! (by-id "submit") :click (fn [evt] (validate-form evt email password)))
      (listen! email :blur (fn [evt] (validate-email email)))
      (listen! password :blur (fn [evt] (validate-password password))))))
```

> NOTE 9: To maintain the same behaviour as before, we did not
> refactor the `validate-form` too much and just added `email` and
> `password` DOM elements to `validate-form` itself.

Aren't you curious like me to see if everything is still working? As
soon as you save the `login.cljs` everything gets recompiled and
reloaded but one thing: we modified the `init` function which is
exported to JS an directly called from the script tag inside the
`index.html` page. This is one of the rare cases where you need to
manually reload the page to see the result. So just reload the
[`Login Form`](http://localhost:3000/index.html) and you'll be
launched back to the sky again.

> NOTE 10: if you did not [reactivated your browser JS Engine][25], do it
> before reloading the Login Form page

Repeat all the interactive tests you did. I know, it's boring, but at
least you will be proud of the CLJ/CLJS community you're now part of.

We satisfied all the five requirements we started from:

* select a good server-side validator library
* verify its portability from CLJ to CLJS
* port the library from CLJ to CLJS
* define a set of validators to be shared between the server and the
  client code
* exercise the defined validators on the server and client code.

Best of all, we were able to follow the DRY and the separation of
concerns principles while adhering to the progressive enhancement
strategy.

The only residual violation of the DRY principle regards the HTML5
validations which are still duplicated in the `index.html` page. This
will be solved in successive tutorials where we will introduce the so
called *pure HTML template system*.

# Let's dance on the crossing border again

As a last paragraph of this tutorial we're going to extend what we've
already done by introducing a server-side only validator which will be
called via ajax by the client code.

As we said, most valip predicates are portable between CLJ and
CLJS. But not all of them. Just to make an example, `valip.predicates`
includes the `valid-email-domain?` predicate which verifies the
existence of the domain of the email address passed by the
user. Because it's implemented in terms of java native code,
`valid-email-domain?` is not available on a JS platform.

It often happens that some validations are not executable directly on
the client-side. However, thanks to ajax machinery, you can bring the
result of a server-side only validation on the client-side as
well. The `valid-email-domain?` predicate is one of such a case. Let's
see how.

## REPLing with email domain

Stop the bREPL (i.e., `:cljs/quit`). You're now back at the CLJ
REPL. Use the `valip.predicates` namespace a familiarize yourself with
the `valid-email-domain?` predicate:

```clj
boot.user> (use 'valip.predicates)
nil
```

```clj
boot.user> (valid-email-domain? "me@me.com")
true

```

```clj
boot.user> (valid-email-domain? "me@yourdomain.com")
true
```

```clj
boot.user> (valid-email-domain? "me@google-nospam.com")
false
```

By residing on the server-side, the `valid-email-domain?` predicate
has no cross site limitations as the browser counterpart.

We now want to verify if the `validate` function living in the
`valip.core` namespace works in tandem with the above
`valip-email-domain?` predicate:

```clj
boot.user> (use 'valip.core)
nil
```

```clj
boot.user> (validate {:email "me@me.com"}
                     [:email valid-email-domain? "The domain does not exist!"])
nil
```

```clj
boot.user> (validate {:email "me@google-nospam.com"}
                     [:email valid-email-domain? "The domain does not exist!"])
{:email ["The domain does not exist!"]}
```

So far, so good. 

We have now to decide in which namespace to define a new validator
verifying the domain of the email passed by the user.

## Reader Conditionals

The most obvious choice is to define such a validator in the same
namespace where we already defined the `user-credential-errors`
validator: the `modern-cljs.login.validators` namespace.

The problem is that such new validator is definable for the JVM only
and the `modern-cljs.login.validators` namespace is a portable
namespace code living in the `validators.cljc` file (note the `.cljc`
extension).

Fortunatelly, as already said, starting from `1.7.0` release CLJ
offers a pretty handy way to conditionally evaluate a form/expression
depending on the features offered by the environment at compile-time:
the Reader Conditionals.

Currently there are three available platform features identifying the
environments at compile-time:

* `:clj`: to identify JVM
* `:cljs`: to identify JSVM
* `:clr`: identify the MS Common Language Runtime (i.e., MS `.net`)

There are two new reader literal forms: `#?` and `#?@`. At the moment
we're only interested in the first one. The `#?` form is interpreted
similarly to a `cond`: a feature condition is tested until a match is
found, then the corresponding single expression is returned.

Take into account that those platform features and the corresponding
reader literals are only available in source files with `.cljc`
extension and you can't use them in `clj` and `cljs` source files.

That's enough to start using the not portable `valid-email-domain?`
predicate in the portable `modern-cljs.login.validators` namespace to
define a new non portable validator by using the `#?` reader literal.

It's seems complex. Instead is very easy.

### validators.cljc

Open the `validators.cljc` to modify its namespace declaration and to
add a new `email-domain-errors` validator which use the JVM based
`valid-email-domain?` predicate.


```clj
(ns modern-cljs.login.validators
  (:require [valip.core :refer [validate]]
            [valip.predicates :as pred :refer [present? 
                                               matches 
                                               email-address?]]))

(def ^:dynamic *re-password* #"^(?=.*\d).{4,8}$")

(defn user-credential-errors [email password]
  (validate {:email email :password password}
            [:email present? "Email can't be empty."]
            [:email email-address? "The provided email is invalid."]
            [:password present? "Password can't be empty."]
            [:password (matches *re-password*) "The provided password is invalid"]))


#? (:clj (defn email-domain-errors [email]
           (validate 
            {:email email}
            [:email pred/valid-email-domain? "The domain of the email doesn't exist."])))
```

There are few important notable aspects in the above code:

1. the `valip.predicates` requirement form is now using both the `:as`
   and the `:refer` options. In this case the namespace declaration is
   shared between CLJ and CLJS and you can't refer the
   `valid-email-domain?` symbol on a JSVM platform. For this reason we
   added the `:as` option;
1. the `email-domain-errors` validator in now wrapped into the `#?`
   reader literal and it's going to be defined only for the JVM
   platform that's identified at compile by the `:clj` feature;
1. to refer to the `valid-email-domain?` predicate we're now using the
   `pred` alias;
1. there is not a `:cljs` condition/expression pair, meaning that the
   newly defined `email-domain-errors` validator is only available on
   the JVM platform.

We now have to call the new server-side-only validator in the
`authenticate-user` function which resides in the `login.clj` file.

```clj
(ns modern-cljs.login
  (:require [modern-cljs.login.validators :refer [user-credential-errors
                                                  email-domain-errors]]))

(defn authenticate-user [email password]
  (if (or (boolean (user-credential-errors email password))
          (boolean (email-domain-errors email)))
    (str "Please complete the form.")
    (str email " and " password
           " passed the formal validation, but we still have to authenticate you")))
```

In the namespace declaration we only added the `email-domain-errors`
to the `:refer` section of the namespace requirement.

We also changes the `authenticate-user` definition by adding the new
validator inside an `or` form with the old one. 

> NOTE 11: To maintain the previous behaviour of the server-side validation
> we're using the validators as if they were predicates which return just
> `true` or `false`.

If you now visit the Login Form you will see that if you provide a
well formed email address whose domain doesn't exist (e.g.,
`me@googlenospam.com`), you'll pass the client-side validator, but
you'll fail the server-side-only validator. So far, so good. The new
server side validation works as expected. We now need to remotize the
newly defined validator for using its results on the client-side as
well.

## Second step - Remotize the server-side-only validator

As we already know, we can easly remotize a function by using the
[shoreleave][18] machinery. Open the `remotes.clj` file and update the
namespace declaration by requiring the `modern-cljs.login.validators`
namespace, where we defined the `email-domain-errors` server-side-only
validator. Next define the new remote function as you already did in
the [9th Tutorial][24] with the `calculate` function. Here is the
updated content of `remotes.clj`

```clj
(ns modern-cljs.remotes 
  (:require [modern-cljs.core :refer [handler]]
            [compojure.handler :refer [site]]
            [shoreleave.middleware.rpc :refer [defremote wrap-rpc]]
            [modern-cljs.login.validators :as v]))

(defremote calculate [quantity price tax discount]
  (-> (* quantity price)
      (* (+ 1 (/ tax 100)))
      (- discount)))

(defremote email-domain-errors [email]
  (v/email-domain-errors email))

(def app
  (-> (var handler)
      (wrap-rpc)
      (site)))
```

> NOTE 12: We now require the namespace by using the `:as` option
> instead of the `:refer` option because we want to use the same name
> for the server-side validator and its remotization.

## Third step - Call the remotized validator

The last step consists in calling the newly remotized function from
the client-side code (i.e. CLJS).

Open the `login.cljs` file from `src/cljs/modern-cljs/` directory and
update its content as follows:

```clj
(ns modern-cljs.login
  (:require-macros [hiccups.core :refer [html]]
                   [shoreleave.remotes.macros :as shore-macros])
  (:require [domina.core :refer [by-id by-class value append! prepend! destroy! attr log]]
            [domina.events :refer [listen! prevent-default]]
            [hiccups.runtime :as hiccupsrt]
            [modern-cljs.login.validators :refer [user-credential-errors]]
            [shoreleave.remotes.http-rpc :refer [remote-callback]]))

(defn validate-email-domain [email]
  (remote-callback :email-domain-errors
                   [email]
                   #(if %
                      (do
                        (prepend! (by-id "loginForm")
                                  (html [:div.help.email "The email domain doesn't exist."]))
                        false)
                      true)))

(defn validate-email [email]
  (destroy! (by-class "email"))
  (if-let [errors (:email (user-credential-errors (value email) nil))]
    (do
      (prepend! (by-id "loginForm") (html [:div.help.email (first errors)]))
      false)
    (validate-email-domain (value email))))
```

After having required the `shoreleave.remotes.http-rpc` namespace in the
namespace declaration, we added a new `validate-email-domain` function
which wraps the remotized `email-domain-errors` function via the
shoreleave `remote-callback` function and manipulates the DOM of the
`loginForm` with a new error/help message to the user.

We then updated the previously-defined `validate-email` function by
adding the call to the newly defined `validate-email-domain` function.

## Last step - Test the magic again

You should now check your work by interactively test the Login Form
again.  As usual visit the [index.html][7] page and see what
happens when you provide a well-formed email address whose domain
doesn't exist (e.g. `me@google-nospam.com`).

![ajax validator][19]

We're done. You can now stop any `boot` related process and reset your
git repository.

```bash
git reset --hard
```

# Next step - [Tutorial 13: It's better to be safe than sorry (Part 1)][20]

In the [next Tutorial][20] we are going to prepare the stage for
affording the unit testing topic. We'll also introduce the `Enlive`
template system to implement a server-side only version of the
Shopping Calculator aimed at adhering to the progressive enhancement
implementation strategy. We'll even see how to exercise code
refactoring to satisfy the DRY principle and to resolve a cyclic
namespaces dependency problem we'll meet on the way.

# License

Copyright © Mimmo Cosenza, 2012-14. Released under the Eclipse Public
License, the same as Clojure.

[1]: https://github.com/magomimmo/modern-cljs/blob/master/doc/second-edition/tutorial-11.md
[2]: https://github.com/cemerick/valip
[3]: https://github.com/weavejester/valip
[4]: https://github.com/cemerick
[5]: https://github.com/weavejester
[6]: https://github.com/cemerick/valip/blob/master/README.md
[7]: http:/localhost:3000/index.html
[8]: https://github.com/cemerick/valip/blob/master/README.md
[9]: http://dev.clojure.org/display/design/Feature+Expressions
[10]: https://github.com/emezeske/lein-cljsbuild
[11]: https://github.com/emezeske
[12]: https://github.com/emezeske/lein-cljsbuild/blob/0.3.0/doc/CROSSOVERS.md
[13]: http://clojuredocs.org/clojure_core/clojure.core/if-let
[14]:https://github.com/magomimmo/modern-cljs/blob/master/doc/second-edition/tutorial-11.md#first-try
[15]: https://github.com/emezeske/lein-cljsbuild
[16]: https://github.com/magomimmo/modern-cljs/blob/master/doc/second-edition/tutorial-09.md
[17]: http://clojuredocs.org/clojure_core/clojure.core/let#example_878
[18]: https://github.com/shoreleave
[19]: https://raw.github.com/magomimmo/modern-cljs/master/doc/images/remote-validator.png
[20]: https://github.com/magomimmo/modern-cljs/blob/master/doc/second-edition/tutorial-13.md
[21]: https://help.github.com/articles/set-up-git
[22]: https://github.com/clojure/clojure/blob/master/changes.md#22-reader-conditionals
[23]: http://leiningen.org/
[24]: https://github.com/magomimmo/modern-cljs/blob/master/doc/second-edition/tutorial-09.md
[25]: https://github.com/learningcljs/modern-cljs/blob/se-js-enable-disable/doc/supplemental-material/enable-disable-js.md<|MERGE_RESOLUTION|>--- conflicted
+++ resolved
@@ -156,13 +156,8 @@
 > NOTE 2: I personally consider the above `matches` definition as
 > buggy. As you'll see in a subsequent tutorial specifically dedicated
 > to `unit tests`, I always like to start testing functions from border
-<<<<<<< HEAD
-> cases. What happens when the passed argument `s` to the
-> above anonymous function returned from `matches` is `nil`?
-=======
 > cases. In the above returned predicate, what happens when the 
 > argument `s` is `nil`?
->>>>>>> a4872c9e
 > 
 > You'll get a `NullPointerException` on the JVM and an almost
 > incomprehensible error on the JSVM.
