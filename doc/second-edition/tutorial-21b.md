# Tutorial 21 - A minimalist interface to React with Reagent

In the [previous tutorial][1] we enhanced the `build.boot`
file to be able to install a CLJ/CLJS library to the local `maven`
repository and finally publish it to
[`clojars`](https://clojars.org/).

As it has been said in previous tutorials aimed at creating a kind of
confidence with the ClojureStript programming language, by adopting
the [domina](https://github.com/levand/domina) library for DOM
manipulation we have been almost prehistoric from the point of view of
building User Interfaces with CLJS.

In this tutorial of the series we're going to fill that gap by
introducing [Reagent](http://reagent-project.github.io/), a very well
known minimalist ClojureScript interface to
[React.js](https://facebook.github.io/react/index.html).  React is a JavaScript
library for building User Interfaces created by Facebook, that
recently got a lot of attention all over the places.

## Preamble

To start working, assuming you've `git` installed, do as follows:

```bash
git clone https://github.com/magomimmo/modern-cljs.git
cd modern-cljs
git checkout se-tutorial-18
```

## Introduction

Obviously, this is not a tutorial on
[React](https://facebook.github.io/react/docs/why-react.html) and I'm
not going to explain its details. Still, I think that by porting to
[Reagent](http://reagent-project.github.io/) the
[official React introductory tutorial](https://facebook.github.io/react/docs/tutorial.html)
step by step, we could better appreciated the Reagent minimalism and
eventually understand its different approach from React itself.

## Install React Tutorial

To get an idea of the final web application created step by step in
the React Tutorial you need [Node.js](https://nodejs.org/en/) to be
installed on your computer.

### Install Node Version Manager (NVM)

I personally prefer to be able to install `node` by using
[nvm](https://github.com/creationix/nvm), a simple script to install
and manage different `node` versions.

Open your terminal and do the following:

```bash
curl -o- https://raw.githubusercontent.com/creationix/nvm/v0.31.0/install.sh | bash
```

> NOTE 1: On OSX, if you get `nvm: command not found` after running
> the install script, your system may not have a `.bash_profile` file
> where the command is set up. Simple create one with `touch
> ~/.bash_profile` and run the install script again.

You can now install `node` by issuing the following command at the
terminal:

```bash
nvm install 5.0
```

Verify that both `node.js` and `npm` have been installed:

```bash
node -v
v5.10.0
```

```bash
npm -v
3.8.3
```

### Clone and run the React Tutorial

Now that you have `node` and `npm` installed on your computer, clone
and run the React Tutorial final web application as follows:

```bash
git clone https://github.com/reactjs/react-tutorial.git
Cloning into 'react-tutorial'...
remote: Counting objects: 496, done.
remote: Total 496 (delta 0), reused 0 (delta 0), pack-reused 496
Receiving objects: 100% (496/496), 98.83 KiB | 0 bytes/s, done.
Resolving deltas: 100% (246/246), done.
Checking connectivity... done.
```

```bash
cd react-tutorial
npm install
react-tutorial@0.0.0 /Users/mimmo/tmp/react-tutorial
├─┬ body-parser@1.15.0
...
  └── vary@1.0.1

npm WARN react-tutorial@0.0.0 No license field.
```

```bash
PORT=3001 node server.js
Server started: http://localhost:3001/
```

> NOTE 2: I set the port of the node http server to `3001` to not
> collide its [express server](http://expressjs.com/) with the default
> `3000` port number of the clojure web server we're going to later
> launch.

### Play with the React web application

Now visit the [localhost:3001](http://localhost:3001/) URL in your
browser and you should receive something like this:

![React Tutorial](https://github.com/magomimmo/modern-cljs/blob/master/doc/images/react-tut-01.png)

As you see, this is a very basic web application, but it contains
important concepts to be grasped for better understanding `React` and
the way `Reagent` interfaces with it.

Post a couple of new comments by using its comment form. You'll note
the list of the comments will be updated without a full page refresh.

![React Tutorial new comments](https://github.com/magomimmo/modern-cljs/blob/master/doc/images/react-tut-02.png)

Nothing new under the sun. What is new, aside from the performance
that we can't appreciate with such a simple sample, is well hidden
under the wood.

> NOTE 3: In the above image you'll note that the first newly added
> comment contains a link and the second comment contains a word in
> bold. This is because the `<input>` element for the comment is able
> to parse `markdown` text.

## Your first React Component

Now that you have an idea about the final behavior of the web
application implemented in the React Tutorial, let's get started by
following it step by step to progressively port it to Reagent.

Stop the running `node` server and issue the following commands at
the terminal to start from scratch:

```bash
git reset --hard
HEAD is now at 2be1a2d Use 15.0.1
```

```bash
git checkout -b tutorial
Switched to a new branch 'tutorial'
```

```bash
rm public/scripts/example.js
touch public/scripts/example.js
```

Open the `example.js` source file with your preferred editor paste
into it the following code extracted from the beginning of the
official React Tutorial:

```js
var CommentBox = React.createClass({
  render: function() {
    return (
      <div className="commentBox">
        Hello, world! I am a CommentBox.
      </div>
    );
  }
});

ReactDOM.render(
  <CommentBox />,
  document.getElementById('content')
);
```

Rerun the tutorial web app:

```bash
PORT=3001 node server.js
Server started: http://localhost:3001/
```

and then reload the [localhost:3001](http://localhost:3001/) page. You
should see your very first and simple React Component saying `Hello,
world! I am a CommentBox.`

The above lines mix into JS code a kind of HTML code,
[JSX](https://facebook.github.io/react/docs/jsx-in-depth.html) code in
React parlance. It first defines a new class, named `CommentBox`,
which is an UI component containing one method only: `render()`. This
method uses the JSX syntax to declare the structure of the component
itself. In this very simple case, it is just a `div` component and the
text node `Hello, world! I am a CommentBox`.

This newly defined `ComponentBox` component class is then
instantiated by the `ReactDOM.render()` method, which also attaches it
to the `content` element `id` of the HTML page.

Let's take a look at the `index.html` from the `public`
directory of the `react-tutorial` project folder.

```html
<!DOCTYPE html>
<html>
  <head>
    <meta charset="utf-8">
    <title>React Tutorial</title>
    <!-- Not present in the tutorial. Just for basic styling. -->
    <link rel="stylesheet" href="css/base.css" />
    <script src="https://cdnjs.cloudflare.com/ajax/libs/react/15.0.1/react.js"></script>
    <script src="https://cdnjs.cloudflare.com/ajax/libs/react/15.0.1/react-dom.js"></script>
    <script src="https://cdnjs.cloudflare.com/ajax/libs/babel-core/5.6.16/browser.js"></script>
    <script src="https://cdnjs.cloudflare.com/ajax/libs/jquery/2.2.2/jquery.min.js"></script>
    <script src="https://cdnjs.cloudflare.com/ajax/libs/marked/0.3.5/marked.min.js"></script>
  </head>
  <body>
    <div id="content"></div>
    <script type="text/babel" src="scripts/example.js"></script>
    <script type="text/babel">
      // To get started with this tutorial running your own code, simply remove
      // the script tag loading scripts/example.js and start writing code here.
    </script>
  </body>
</html>
```

There are a few things to be noted here:

1. the `<div id="content"></div>` represent the `root` HTML
   element to which the `CommentBox` component instance is to be
   attached;
1. the inclusion of the [marked JS library][2] for rendering mardown text;
1. the `<script type="text/babel" src="scripts/example.js"></script>`
   `script` tag loading the `example.js` file we just coded

The JSX code contained in the `example.js` file can't be
interpreted as is in a browser. It first needs to pass through the
[`babel transpiler`](https://babeljs.io/) to be transformed into JS
source code, which will be compatible with almost any browser. That's why the `type`
attribute of the latest two `script` tags are set to `text/babel`.

## Prepare the field

Before starting the CLJS development environment, we first want to add
the latest available Reagent library to the `build.boot` of the
`modern-cljs` project.

```clj
(set-env!
 ...
 :dependencies '[
                 ...
                 [reagent "0.6.0-alpha"]
                 [cljsjs/marked "0.3.5-0"]
                 ])
...
```

Note that we also added the `cljsjs/marked "0.3.5-0"` JS external
library. This is the same JS library used in the React Tutorial, and
it is packaged to be used in a CLJS project. We'll see its use later.

Now create the `reagent.html` file in the `html` directory of the `modern-cljs`

```bash
cd /path/to/modern-cljs
touch html/reagent.html
```

and copy into it the following very simple `html` code:

```html
<!DOCTYPE html>
<html>
  <head>
    <meta charset="utf-8">
    <title>Reagent Tutorial</title>
    <link rel="stylesheet" href="css/base.css" />
  </head>
  <body>
    <div id="content"></div>
    <script src="main.js"></script>
  </body>
</html>
```

As you see, we linked the `main.js` file that will be created by the
CLJS compilation as soon as we issue the `boot dev` command to
launch the CLJS development environment.

The only element of the body, aside from the cited `script` tag, is a
`div`. This is very typical of any Single Page Application (SPA) and
it resembles the `index.html` file from the React Tutorial.
   
Also copy the `base.css` file from the React Tutorial to the
`html/css` directory of the `modern-cljs` project to obtain the same
basic page style.

```bash
cp /path/to/react-tutorial/public/css/base.css html/css/
```

We are almost done. Before launching the `boot dev`
command, create the `reagent.cljs` file and require both the
`reagent.core` and the `cljsjs.marked` namespaces into it.

```bash
touch src/cljs/modern_cljs/reagent.cljs
```

```clj
(ns modern-cljs.reagent
  (:require [reagent.core :as r]
            [cljsjs.marked]))
```

> NOTE 4: As we saw in previous tutorials, to be able to use in
> the bREPL a library never used before by other namespaces of the
> project, we first need to require its namespace in a CLJS file,
> otherwise the bREPL is not able to access it.

## Your first Reagent Component

Launch the CLJS development environment as usual:

```bash
boot dev
Starting reload server on ws://localhost:54336
...
Writing main.cljs.edn...
Compiling ClojureScript...
• main.js
Writing target dir(s)...
Elapsed time: 32.980 sec
```

> NOTE 5: we could have launched `boot tdd` instead. But at the moment
> we're not interested in executing any test. We only want to learn
> about Reagent by interacting with it at the bREPL.

As usual, open a new terminal and launch the `boot` client and the
`bREPL` on top of it. Finally visit the
[localhost:3000/reagent.html](http://localhost:3000/reagent.html).

```bash
boot repl -c
REPL-y 0.3.7, nREPL 0.2.12
Clojure 1.7.0
Java HotSpot(TM) 64-Bit Server VM 1.8.0_66-b17
        Exit: Control+D or (exit) or (quit)
    Commands: (user/help)
        Docs: (doc function-name-here)
              (find-doc "part-of-name-here")
Find by Name: (find-name "part-of-name-here")
      Source: (source function-name-here)
     Javadoc: (javadoc java-object-or-class-here)
    Examples from clojuredocs.org: [clojuredocs or cdoc]
              (user/clojuredocs name-here)
              (user/clojuredocs "ns-here" "name-here")
boot.user=>
```

```clj
boot.user=> (start-repl)
<< started Weasel server on ws://127.0.0.1:54355 >>
<< waiting for client to connect ... Connection is ws://localhost:54355
Writing boot_cljs_repl.cljs...
 connected! >>
To quit, type: :cljs/quit
nil
cljs.user=>
```

> NOTE 6: as soon as you visit the
> [localhost:3000/reagent.html](http://localhost:3000/reagent.html)
> URL the bREPL connects with the JS engine of the browser and it is
> ready to evaluate CLJS expressions.

Now require the `reagent.core` namespace at the bREPL and create your
very first Reagent Component, which, under the wood, will soon become
a React Component.

```clj
cljs.user> (require '[reagent.core :as r :refer [render]])
nil
```

```clj
cljs.user> (defn comment-box []
             [:div "Hello, world! I'm a comment-box"])
#'cljs.user/component-box
```

Believe it or not, such a simple function returning a vector is enough
to create a Reagent Component corresponding to the `CommentBox`
Component we previously created with the following `JSX` code:

```js
var CommentBox = React.createClass({
  render: function() {
    return (
      <div className="commentBox">
        Hello, world! I am a CommentBox.
      </div>
    );
  }
});
```

Don't you believe it? Evaluate the following form at the bREPL:

```clj
cljs.user> (render [comment-box] (.getElementById js/document "content"))
#object[Object [object Object]]
```

Do you see the `Hello, world! I'm a comment-box` text in the page?
The above `render` call corresponds to the `ReactDOM.render` function
call used with React.

> NOTE 7: being clojurean, we used `kebab-case` names
> (i.e. `comment-box`) instead of `CamelCase` names
> (i.e. `CommentBox`).

Does the `[:div "Hello, world! I'm a comment-box"]` vector remind you of something? It uses
the same
[hiccup syntax][5]
we're already accustomed with from the tutorials involving
[hiccups][3] and
[enlive][4] libraries as you can verify
by yourself:

```clj
cljs.user> (require-macros '[hiccups.core :refer [html]])
nil
```

```clj
cljs.user> (html [:div "Hello, world! I'm a comment-box"])
"<div>Hello, world! I'm a comment-box</div>"
```

Obviously, if you evaluate the newly defined `comment-box` function at
the bREPL, it just returns a vector adhering to the `hiccup` syntax.

```clj
cljs.user> (comment-box)
[:div "Hello, world! I'm a comment-box"]
```

While the `html` macro from the `hiccups` library parses the hiccup
vector to generate a corresponding html text, the `render` function
from the `reagent` library parses the same hiccup vector to generate a
corresponding React component to be mounted in a DOM node of an html
page:

```clj
cljs.user> (doc html)
-------------------------
hiccups.core/html
([options & content])
Macro
  Render Clojure data structures to a string of HTML.
nil
```

```clj
cljs.user> (doc render)
-------------------------
reagent.core/render
([comp container] [comp container callback])
  Render a Reagent component into the DOM. The first argument may be 
either a vector (using Reagent's Hiccup syntax), or a React element. The second argument should be a DOM node.

Optionally takes a callback that is called when the component is in place.

Returns the mounted component instance.
nil
```

Considering that we still have the `domina` library available in our
project, we can simplify the `render` call as follows:

```clj
cljs.user> (require '[domina.core :as dom :refer [by-id]])
nil
```

```clj
cljs.user> (render [comment-box] (by-id "content"))
#object[Object [object Object]]
```

Let's move on.

## Composing components

The next step in the React Tutorial is to define two new skeleton
components:

* the `CommentList` component, to list comments;
* the `CommentForm` component, to create new comments.

Here is the corresponding code you have to add to the `example.js` JSX
file.

```js
var CommentList = React.createClass({
  render: function() {
    return (
      <div className="commentList">
        Hello, world! I am a CommentList.
      </div>
    );
  }
});

var CommentForm = React.createClass({
  render: function() {
    return (
      <div className="commentForm">
        Hello, world! I am a CommentForm.
      </div>
    );
  }
});
```

At the moment they have exactly the same structure as the previous
`CommentBox` component that we're are going to redefine to include
them inside it as follows:

```js
var CommentBox = React.createClass({
  render: function() {
    return (
      <div className="commentBox">
        <h1>Comments</h1>
        <CommentList />
        <CommentForm />
      </div>
    );
  }
});
```

Pretty logical. The `div` component now includes an `h1`, a
`CommentList` and a `CommentForm` component.

If you now reload the [localhost:3001](http://localhost:3001/) page
you should see the following content:

![Composing Component](https://github.com/magomimmo/modern-cljs/blob/master/doc/images/react-tutorial-03.png)

Let's do the same thing with Reagent.

```clj
cljs.user> (defn comment-list []
             [:div "Hello, world! I'm a comment-list"])
#'cljs.user/comment-list
```

```clj
cljs.user> (defn comment-form []
             [:div "Hello, world! I'm a comment-form"])
```

We can now redefine the `comment-box` component by incorporating into
it an `h1`, a `comment-list` and a `comment-form` component as we just
did with the `CommentBox` React component.

```clj
cljs.user> (defn comment-box []
             [:div
              [:h1 "Comments"]
              [comment-list]
              [comment-form]])
#'cljs.user/comment-box
```

Let's re-render the `comment-box` root component of our newly created
component hierarchy:

```clj
cljs.user> (render [comment-box] (by-id "content"))
#object[Object [object Object]]
```

The `reagent.html` page is immediately updated and you should see the following content

![Reagent Composing Components](https://github.com/magomimmo/modern-cljs/blob/master/doc/images/reagent-tut-01.png)

> NOTE 8: remember that you always have to define a component
> hierarchy with one `root` component only (e.g. the above `:div`).

So far, so good. We replicated in Reagent the same components
composition with much less incidental complexity (i.e. plumbing code).

Before going on with the next step, let's evaluate again the
`(comment-box)` function at the bREPL

```clj
cljs.user> (comment-box)
[:div
  [:h1 "Comments"]
  [#object[...]]   ;; comment-list function object
  [#object[...]]]  ;; comment-form function object
```

> NOTE 9: the output has been manually simplified to make it more readable

The concept should be evident. This is just a standard application of
the Clojure(Script) evaluation rules for vectors: each item in a
vector is evaluated and when it is a symbol, it evaluates to the value
of the symbol. It just happens that `comment-list` and `comment-box`
are functions, so they evaluate to the corresponding function objects.

I strongly suggest to take your time to read
[one of the best pieces of documentation](https://github.com/Day8/re-frame/wiki/Using-%5B%5D-instead-of-%28%29)
available on Reagent, because it explains very well why you should
never use round parentheses when composing components, even if you
eventually could:

```clj
cljs.user> (defn comment-box []
             [:div
              [:h1 "Comments"]
              (comment-list)   ;; don't do this
              (comment-form)]) ;; don't do this
#'cljs.user/comment-box
```

```clj
cljs.user> (comment-box)
[:div
  [:h1 "Comments"]
  [:div "Hello, world! I'm a comment-list"]
  [:div "Hello, world! I'm a comment-form"]]
```

```clj
cljs.user> (render [comment-box] (by-id "content"))
#object[Object [object Object]]
```

The two scenario becomes clearer if you add, and I suggest you to do
it, the
[React Developer Tools extension](https://github.com/facebook/react-devtools)
to your Google Chrome Browser.

By composing the components with the round parentheses, the Reagent
`render` function produces the following component hierarchy

![Round Parentheses](https://github.com/magomimmo/modern-cljs/blob/master/doc/images/reagent-round.png)

while, by composing them with the square brackets, the Reagent
`render` function produces the following component hierarchy:

![Square Brackets](https://github.com/magomimmo/modern-cljs/blob/master/doc/images/reagent-square.png)

When you compose components by using the round parentheses instead of
the square brackets, the `render` function will not componentize
them as React component and you'll loose the performance improvement
implemented by the the VDOM differ algorithm.

Let's move on.

## Passing data to components

Let's now create a `Comment` component, which will depend on
the data passed in from its parent (i.e. `ComponentList`).

```js
var Comment = React.createClass({
  render: function() {
    return (
      <div className="comment">
        <h2 className="commentAuthor">
          {this.props.author}
        </h2>
        {this.props.children}
      </div>
    );
  }
});
```

Even without going into details with the JSX syntax, you can see that
the `Comment` component will accept two arguments from its parent:

1. the author of the comment (i.e. `this.props.author`), rendered as
   an `h2` component;
1. the comment itself (i.e. `this.props.children`), rendered as
   regular text node.

We can now redefine the `CommentList` component (i.e. the parent of
the `Comment` component) as follows:

```js
var CommentList = React.createClass({
  render: function() {
    return (
      <div className="commentList">
        <Comment author="Pete Hunt">This is one comment</Comment>
        <Comment author="Jordan Walke">This is *another* comment</Comment>
      </div>
    );
  }
});
```

Note that we have we passed the author property as an attribute and
the text as a child node of the `Comment` component.

If you reload the [localhost:3001](http://localhost:3001/) page you
should see the following content:

![Pass data to components](https://github.com/magomimmo/modern-cljs/blob/master/doc/images/react-tut-props.png)

Let's replicate the same thing with Reagent. We just need to define a
function with two parameters, `author` and `comment`, which returns a
hiccup vector:

```clj
cljs.user> (defn comment-component [author text]
             [:div
              [:h2 author]
              text])
#'cljs.user/comment-component
```

> NOTE 10: the `comment` symbol is already taken by the `cljs.core`
> namespace. This is why we preferred to name the new component as
> `comment-component`.

```clj
cljs.user> (comment-component "Pete Hunt" "This is a comment")
[:div [:h2 "Pete Hunt"] "This is a comment"]
```

Again, the `comment-component` function can be used as component
inside an hiccup vector. Redefine the `comment-list` component as
follows:

```clj
cljs.user> (defn comment-list []
             [:div
              [comment-component "Paul Hunt" "This is a comment"]
              [comment-component "Jordan Walke" "This *another* component"]])
#'cljs.user/comment-list
```

Let's see the result by re-rendering the `comment-box` root component

```clj
cljs.user> (render [comment-box] (by-id "content"))
#object[Object [object Object]]
```

As soon as you evaluate the `render` function, the DOM of the
`reagent.html` page gets updated and you should see the same content
you previously saw in react.

![Reagent props](https://github.com/magomimmo/modern-cljs/blob/master/doc/images/reagent-tut-props.png)

## Adding markdown

While playing with the final web application implemented in the React
Official Tutorial, we previously discovered that it supports
`markdown` markup in the text of a comment. Here is the solution
adopted in the React Tutorial for parsing a `markdown` marked text and
then generating the corresponding HTML markup to be rendered by the
browser.

```js
var Comment = React.createClass({
  rawMarkup: function() {
    var rawMarkup = marked(this.props.children.toString(), {sanitize: true});
    return { __html: rawMarkup };
  },

  render: function() {
    return (
      <div className="comment">
        <h2 className="commentAuthor">
          {this.props.author}
        </h2>
        <span dangerouslySetInnerHTML={this.rawMarkup()} />
      </div>
    );
  }
});
```

As you see, the React tutorial redefines the `Comment` component by
adding to it a `rawMarkup()` function. This function returns a JS
object with one property only: `__html`. Its value is set by the
`marked()` function from the [marked](https://github.com/chjj/marked)
JS library.

The result of the `rawMarkup()` call is set as the value of the
`dangerouslySetInnerHTML` attribute inside a `span` component.

If you now reload the [localhost:3001](http://localhost:3001/) you
should see the word *another* displayed in *italics*.

Let's try to port this solution to Reagent. As you probably remember
from the lessons involving [hiccups][3] and [enlive][4], the
[hiccup syntax][5] allows us to set element attributes in a map passed as second item
of a hiccup vector, like so:

```clj
cljs.user> (html [:div [:label {:for "price"} "Price"]])
"<div><label for=\"price\">Price</label></div>"
```

Here we set `"price"` as the value of the `:for` attribute for the
`:label` element. The same thing is true in Reagent as well. Let's see
it at work.

Now require the `cljsjs.marked` namespace defined in the
`cljsjs/marked` JS library that we added to the `:dependencies`
section of the `build.boot` at the beginning of the tutorial.

```clj
cljs.user> (require '[cljsjs.marked])
nil
```

> NOTE 11: when you require an external JS library prepackaged for
> being used by CLJS you can refer its symbols by using the `js`
> fictitious namespace.

Verify that the `marked` JS library works as expected

```clj
cljs.user> (js/marked "This is *another* comment.")
"<p>This is <em>another</em> comment.</p>\n"
```

```clj
cljs.user> (js/marked "This is <em>another</em> comment." #js {:sanitize true})
"<p>This is &lt;em&gt;another&lt;/em&gt; comment.</p>\n"
```

> NOTE 12: the `js/marked` function expects a JS object as a second
> optional argument. `#js` tagged literal transforms a CLJS structure
> (a CLJS map in this case) into a JS corresponding structure (a JS
> object in this case). #js is not recursive. If you need to transform
> a nested CLJS data structure into a corresponding JS data structure
> use the `clj->js` function.

In the first call, we only passed to the `js/marked` function a string
containing a `markdown` markup. In the second call we also passed a JS
object as a second argument to sanitize a string containing an HTML
markup.

Just for curiosity, test the `js/marked` function inside a call from
the `hiccups` library using a map to set the `dangerouslySetInnerHTML`
attribute for a `span` element as follows:

```clj
cljs.user> (html [:span {:dangerouslySetInnerHTML (js/marked "This is *another* comment" #js {:sanitize true})}])
"<span dangerouslySetInnerHTML=\"&lt;p&gt;This is &lt;em&gt;another&lt;/em&gt; comment&lt;/p&gt;\n\"></span>"
```

OK, it worked. We're now ready to redefine the `comment-component`
component to replicate the same behavior from the React Official
Tutorial.

```clj
cljs.user> (defn comment-component [author comment]
             [:div 
              [:h2 author]
              [:span {:dangerouslySetInnerHTML 
                      #js {:__html (js/marked comment #js {:sanitize true})}}]])
#'cljs.user/comment-component
```

> NOTE 13: the `dangerouslySetInnerHTML` attribute expects a JS object
> as a value. See above for the use of the `#js` tagged literal.

Re-render the `comment-box` as usual

```clj
cljs.user> (render [comment-box] (by-id "content"))
#object[Object [object Object]]
```

Again, you immediately see the *another* word shown in *italics*

![Italics](https://github.com/magomimmo/modern-cljs/blob/master/doc/images/reagent-marked.png)

Not so bad.

## Hook up the data model in React

This step requires some code refactoring. Instead of inserting the
comments in the source code, we want to get them from a data
structure. Eventually the data could come from a server.

Here is the new React code from the official tutorial:

```js
var data = [
  {id: 1, author: "Pete Hunt", text: "This is one comment"},
  {Id: 2, author: "Jordan Walke", text: "This is *another* comment"}
];
```

> NOTE 14: note the newly added `id` attribute.

Now, instead of manually instantiating the `Comment` components in the
`CommentList` component, the `CommentBox` component has to get the
comments from the `data` variable and pass them to `CommentList` as follows:

```js
var CommentBox = React.createClass({
  render: function() {
    return (
      <div className="commentBox">
        <h1>Comments</h1>
        <CommentList data={this.props.data} />
        <CommentForm />
      </div>
    );
  }
});
```

The code refactoring is not finished yet. First we need to redefine
the `CommentList` in such a way that it receives the comments data
from the `CommentBox` component as follows:

```js
var CommentList = React.createClass({
  render: function() {
    var commentNodes = this.props.data.map(function(comment) {
      return (
        <Comment author={comment.author} key={comment.id}>
          {comment.text}
        </Comment>
      );
    });
    return (
      <div className="commentList">
        {commentNodes}
      </div>
    );
  }
});
```

The updated `render` function creates a new `Comment` node for each
available comment contained in the `data` variable and finally returns
the accumulated `Comment` components it created.

> NOTE 15: note the newly defined `key` attribute getting the value
> from the comment `id`.

Finally we have to refactor the `ReactDOM.render` function as well,
because the `CommentBox` instance now has to get the comments from the
`data` variable as well to be able to pass them to the `CommentList`
component.

```js
ReactDOM.render(
  <CommentBox data={data} />,
  document.getElementById('content')
);
```

Reload the [locahost:3001](http://localhost:3001/). Even if the result
is the same as before, you could potentially get the data from a web
service. 

## Hook up the data model in Reagent

The very first step to hook up the data model in Reagent is as easy as
defining a vector of maps resembling the array of objects from the JS
`data` variable:

```clj
cljs.user> (def data [{:id 1
                       :author "Pete Hunt"
                       :text "This is one comment"}
                      {:id 2
                       :author "Jordan Walke"
                       :text "This is *another* comment"}])
#'cljs.user/data
```

Then we need to refactor the `comment-list` function definition to
receive a list of comments as argument and then to call the
`comment-component` function for each comment of the list.

```clj
cljs.user> (defn comment-list [comments]
             [:div
               (for [{:keys [id author text]} comments] 
                 ^{:key id} [comment-component author text])])
#'cljs.user/comment-list                 
```

The above very succinct code uses a powerful
[destructing ClojureScript idiom](https://clojurefun.wordpress.com/2012/08/13/keyword-arguments-in-clojure/)
within a `for` macro call, known as
[list comprehension](https://clojuredocs.org/clojure.core/for).

From each comment in `comments`, the `{:keys [id author text]}`
destructuring form extracts the values of the `:id`, `:author` and
`:text` keys and assigns them to the `id`, `author` and `text`
symbols. Those values are then passed to the `comment-component`
function to create a new comment. Note that we also used the `^` macro
character to associate the `{:key id}` metadata map to each hiccup
`[comment-component author text]` vector. This is required by the
underlying React lib when you deal with
[dynamic children](http://facebook.github.io/react/docs/multiple-components.html#dynamic-children).

Next we have to consequently update the `comment-box` component to
pass the comments data to the newly defined `comment-list` component.

```clj
cljs.user> (defn comment-box [comments]
             [:div 
              [:h1 "Comments"]
              [comment-list comments]
              [comment-form]])
#'cljs.user/comment-box
```

We are now ready to `render` the `comment-box` component into the
`"content"` `div` of the `reagent.html` page. This time we have to
pass the `data` vector to the `comment-box` so that `comment-list` can
dynamically generate each comment in the `data` vector.


```clj
cljs.user> (render [comment-box data] (by-id "content"))
#object[Object [object Object]]
```

Hopefully, even if you do not see any difference in the rendered page,
you should appreciate its improved dynamism.

## Reactive state

<<<<<<< HEAD
The next steps in the React Tutorial are
[Fetching from the server](https://facebook.github.io/react/docs/tutorial.html#fetching-from-the-server)
and
[Reactive State](https://facebook.github.io/react/docs/tutorial.html#reactive-state). In
this port of the React Tutorial to Reagent we're going to restrict our
scope to the state management only, because it is where Reagent
standouts the most from React.

Let's start by reading the paragraph of the React Tutorial on state
management:

> So far, based on its props, each component has rendered itself
> once. props are immutable: they are passed from the parent and are
> "owned" by the parent. To implement interactions, we introduce mutable
> state to the component. this.state is private to the component and can
> be changed by calling this.setState(). When the state updates, the
> component re-renders itself.

In the subsequent couple of steps the React Tutorial substitutes the
hard-coded data with some dynamic from the server. Considering I'm not
going to port to Reagent this part of the React Tutorial, I'm just
coping the corresponding code to facilitate its pasting into the
`example.js` source file. I'll also limit my code comments to few
things.

```js
// delete the `data` variable definition.
// substitute the previous CommentBox component definition with
// the following one
var CommentBox = React.createClass({
  loadCommentsFromServer: function() {
    $.ajax({
      url: this.props.url,
      dataType: 'json',
      cache: false,
      success: function(data) {
        this.setState({data: data});
      }.bind(this),
      error: function(xhr, status, err) {
        console.error(this.props.url, status, err.toString());
      }.bind(this)
    });
  },
  getInitialState: function() {
    return {data: []};
  },
  componentDidMount: function() {
    this.loadCommentsFromServer();
    setInterval(this.loadCommentsFromServer, this.props.pollInterval);
  },
  render: function() {
    return (
      <div className="commentBox">
        <h1>Comments</h1>
        <CommentList data={this.state.data} />
        <CommentForm />
      </div>
    );
  }
});

// substitute the previous ReactDOM.render call with the following one
ReactDOM.render(
  <CommentBox url="/api/comments" pollInterval={2000} />,
  document.getElementById('content')
);
```

The most important variation from the previous version of `CommentBox`
component is the substitution of the `this.props.data` *property* with
the `this.state.data` *state* in its `render` function, initially set
to an empty array of comments, to make the component stateful.

Apparently, the only way to change the state of the component is via
the `setState()` function.

The `setState()` function is indirectly called the very first time,
via the `loadCommentsFromServer()` function, in the body of the
`componentDidMount()`. `componentDidMount()` function is called only
once, immediately after the component has been mounted in the DOM buy
the `ReactDOM.render` function. Then, `setState()` is indirectly
called every 2 seconds (i.e. pollInterval), by passing to it the array
of comments got by polling the server via ajax.

If you heard that React implements *one-way data flow* communication
model between data and User Interfaces, this is what they mean:

```
data -> CommentBox -> CommentList -> Comment
```

The value of the `this.state.data` is passed down to the `CommonList`
component. Each comment contained in `this.state.data` is then passed
to the `Comment` component of the list. Only new or updated `Comment`
components will be redraw.

This last observation is very important, because it illustrates that a
React component gets updated non only when its private state changes,
but even when they receive new `props` from its owner
(e.g. `CommentBox -> CommentList -> Comment`).

As you are going to see in a moment, Reagent exploits the above React
behavior to not use the component state management offered by React
and, instead, take care of it by itself.

Let's now verify if the above code refactoring works as
expected. First reload the [localhost:3001](http://localhost:3001/)
URL. Considering that we still have to implement the `CommentForm`
component to create new comments, to see the React state management at
work you need to manually change the `comment.json` array of comments
which is read every two second by the the `CommentBox` component.

Open the `comments.json` file, which is located in the
`react-tutorial` main folder, and add a new comment to it:

```json
[
  {
    "id": 1388534400000,
    "author": "Pete Hunt",
    "text": "Hey there!"
  },
  {
    "id": 1420070400000,
    "author": "Paul O’Shannessy",
    "text": "React is *great*!"
  },
  {
    "id": 3,
    "author": "Dan Holmsand",
    "text": "Reagent 0.6.0-alpha is here. Check it out! http://reagent-project.github.io/news/news060-alpha.html"
  }
]
```

When you save the file, after a moment you should see the page been
updated with the new comment by the
[author of Reagent](https://twitter.com/holmsand).

![Dan Holmsand Comment](https://github.com/magomimmo/modern-cljs/blob/master/doc/images/newcomment.png)

You could even modify one of the comment in the `comments.json` file
to see a reaction in the page as you save the file:

```json
[
  ...,
  ,
  {
    "id": 3,
    "author": "Dan Holmsand",
    "text": "Reagent 0.4.3 is now, finally, a thing."
  }
]
```

![update a comment](https://github.com/magomimmo/modern-cljs/blob/master/doc/images/updatecomment.png)

Before porting the component state management from React to Reagent,
we have to digress a little bit about Clojure(Script)
[`atom`](http://clojure.org/reference/atoms).

## On being mundane

Immutability is divine, but sometime you still need to modify the
world around you. ClojureScript chosen the immutability as the default
behavior of its data structure, but it also offers you a more mundane
`atom` function when you really want to manipulate the reality.

Let's get same help from the bREPL to learn about `atom` usage. Say
you want to maintain the number of times a button gets clicked

```clj
cljs.user> (def clicks (atom 0))
#'cljs.user/clicks
```

By evaluating `clicks`, you get an `Atom` object as its value.

```clj
cljs.user> clicks
#object [cljs.core.Atom {:val 0}]
```

To get the protected value living inside the `clicks` symbol, you need
to dereference it by using the `deref` function:

```clj
cljs.user> (deref clicks)
0
```

The `deref` function is used so frequently that it deserves a reader
macro to shorten its call:

```clj
cljs.user> @clicks
0
```

Every time the button gets clicked, you to want to change its internal
value by using a function (i.e. `inc`):

```clj
cljs.user> (swap! clicks inc)
1
```

```clj
cljs.user> @clicks
1
```

And Sometimes you want to reset the number of clicks to a specific
value without using a function:

```clj
cljs.user> (reset! clicks 0)
0
```

```clj
cljs.user> @clicks
0
```

Even if changes to atoms are always non blocking and free of race
conditions, this is not the main reason we are talking about them in
the Reagent contest.

Say you want to observe the state of `clicks`. You can easily add a
watcher to log its state in time at the `js/console`:

```clj
(add-watch clicks :log #(-> %4 clj->js js/console.log))
```

Be sure to have your browser console open on the
[localhost:3000/reagent.html](http://localhost:3000/reagent.html) page
and observe it while updating the state of the `clicks` atom:

```clj
cljs.user> (reset! clicks 0)
0
```

```clj
cljs.user> (swap! clicks + 5)
5
```

```clj
cljs.user> (swap! clicks dec)
4
```

```clj
cljs.user> (swap! clicks dec)
3
```

You should see the state of the `clicks` atom to be printed at the
browser console every time you change its internal value at the
bREPL. Here, the fundamental word is *time*.

![Watch clicks atom at console](https://github.com/magomimmo/modern-cljs/blob/master/doc/images/atom-console.png)

You can think about the `data` containing comments as an `atom` and
the `comment-box` component as an observer that execute a reaction,
redrawing itself, anytime it observes a change in the state of the
comments.

## From atom to ratom

The
[re-frame tutorials on Reagent documentation](https://github.com/Day8/re-frame/wiki#reagent-tutorials)
do an excellent job in explaining this behavior.

bla bla bla
=======
The next steps in the React Tutorial are [Fetching from the server]()
and [Reactive State](), but we can restrict our scope to
Reactive State only, because it is where Reagent standouts the most
from React.
>>>>>>> 248a76f3


## Next Step - TBD

# License

Copyright © Mimmo Cosenza, 2012-16. Released under the Eclipse Public
License, the same as Clojure.

[1]: https://github.com/magomimmo/modern-cljs/blob/master/doc/second-edition/tutorial-20.md
[2]: https://github.com/cljsjs/packages
[3]: https://github.com/teropa/hiccups
[4]: https://github.com/cgrand/enlive
[5]: https://github.com/weavejester/hiccup/wiki/Syntax<|MERGE_RESOLUTION|>--- conflicted
+++ resolved
@@ -1058,7 +1058,6 @@
 
 ## Reactive state
 
-<<<<<<< HEAD
 The next steps in the React Tutorial are
 [Fetching from the server](https://facebook.github.io/react/docs/tutorial.html#fetching-from-the-server)
 and
@@ -1338,12 +1337,6 @@
 do an excellent job in explaining this behavior.
 
 bla bla bla
-=======
-The next steps in the React Tutorial are [Fetching from the server]()
-and [Reactive State](), but we can restrict our scope to
-Reactive State only, because it is where Reagent standouts the most
-from React.
->>>>>>> 248a76f3
 
 
 ## Next Step - TBD
