--- conflicted
+++ resolved
@@ -8,11 +8,7 @@
 
 In the [last tutorial][1] we came in contact with `:export` directive
 been attached to `init` function. That directive had the scope to
-<<<<<<< HEAD
-protect the above function from being evantually renamed by the Google
-=======
 protect that function from being evantually renamed by the Google
->>>>>>> 34509318
 Closure (CLS) compiler when used with more aggressive compilation mode
 than `:whitespace`, namely `:simple` and `:advanced`.
 
